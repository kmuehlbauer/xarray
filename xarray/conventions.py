--- conflicted
+++ resolved
@@ -200,16 +200,6 @@
         # remove checks after end of deprecation cycle
         if not isinstance(decode_times, CFDatetimeCoder):
             if use_cftime is not None:
-<<<<<<< HEAD
-                from warnings import warn
-
-                warn(
-                    "Usage of 'use_cftime' as kwarg is deprecated. "
-                    "Please initialize it with CFDatetimeCoder and "
-                    "'decode_times' kwarg.",
-                    DeprecationWarning,
-                    stacklevel=2,
-=======
                 emit_user_level_warning(
                     "Usage of 'use_cftime' as a kwarg is deprecated. "
                     "Please pass a CFDatetimeCoder instance initialized "
@@ -218,23 +208,15 @@
                     "    time_coder = xr.coders.CFDatetimeCoder(use_cftime=True)\n"
                     "    ds = xr.open_dataset(decode_times=time_coder)\n",
                     DeprecationWarning,
->>>>>>> 21a0ec6f
                 )
             decode_times = CFDatetimeCoder(use_cftime=use_cftime)
         else:
             if use_cftime is not None:
                 raise TypeError(
-<<<<<<< HEAD
-                    "Usage of 'use_cftime' as kwarg is not allowed, "
-                    "if 'decode_times' is initialized with "
-                    "CFDatetimeCoder. Please add 'use_cftime' "
-                    "when initializing CFDatetimeCoder."
-=======
                     "Usage of 'use_cftime' as a kwarg is not allowed "
                     "if a CFDatetimeCoder instance is passed to "
                     "decode_times. Please set use_cftime "
                     "when initializing CFDatetimeCoder instead."
->>>>>>> 21a0ec6f
                 )
         var = decode_times.decode(var, name=name)
 
@@ -485,11 +467,7 @@
     obj: T_DatasetOrAbstractstore,
     concat_characters: bool = True,
     mask_and_scale: bool = True,
-<<<<<<< HEAD
-    decode_times: bool | CFDatetimeCoder = True,
-=======
     decode_times: bool | CFDatetimeCoder | Mapping[str, bool | CFDatetimeCoder] = True,
->>>>>>> 21a0ec6f
     decode_coords: bool | Literal["coordinates", "all"] = True,
     drop_variables: T_DropVariables = None,
     use_cftime: bool | None = None,
@@ -508,11 +486,7 @@
     mask_and_scale : bool, optional
         Lazily scale (using scale_factor and add_offset) and mask
         (using _FillValue).
-<<<<<<< HEAD
-    decode_times : bool or CFDatetimeCoder, optional
-=======
     decode_times : bool | CFDatetimeCoder | Mapping[str, bool | CFDatetimeCoder], optional
->>>>>>> 21a0ec6f
         Decode cf times (e.g., integers since "hours since 2000-01-01") to
         np.datetime64.
     decode_coords : bool or {"coordinates", "all"}, optional
@@ -537,15 +511,10 @@
         represented using ``np.datetime64[ns]`` objects.  If False, always
         decode times to ``np.datetime64[ns]`` objects; if this is not possible
         raise an error.
-<<<<<<< HEAD
-        Usage of use_cftime as kwarg is deprecated, please initialize it with
-        CFDatetimeCoder and ``decode_times``.
-=======
 
         .. deprecated:: 2025.01.0
            Please pass a :py:class:`coders.CFDatetimeCoder` instance initialized with ``use_cftime`` to the ``decode_times`` kwarg instead.
 
->>>>>>> 21a0ec6f
     decode_timedelta : bool, optional
         If True, decode variables and coordinates with time units in
         {"days", "hours", "minutes", "seconds", "milliseconds", "microseconds"}
@@ -599,11 +568,7 @@
     attributes: T_Attrs,
     concat_characters: bool = True,
     mask_and_scale: bool = True,
-<<<<<<< HEAD
-    decode_times: bool | CFDatetimeCoder = True,
-=======
     decode_times: bool | CFDatetimeCoder | Mapping[str, bool | CFDatetimeCoder] = True,
->>>>>>> 21a0ec6f
 ) -> tuple[T_Variables, T_Attrs]:
     """
     Decode a set of CF encoded variables and attributes.
@@ -620,11 +585,7 @@
     mask_and_scale : bool
         Lazily scale (using scale_factor and add_offset) and mask
         (using _FillValue).
-<<<<<<< HEAD
-    decode_times : bool | CFDatetimeCoder
-=======
     decode_times : bool | CFDatetimeCoder | Mapping[str, bool | CFDatetimeCoder]
->>>>>>> 21a0ec6f
         Decode cf times ("hours since 2000-01-01") to np.datetime64.
 
     Returns
