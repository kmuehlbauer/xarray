from __future__ import annotations
import functools
import textwrap
import inspect

from typing import Mapping, Hashable, Union, List, Any, Callable, Iterable, Dict

import anytree

from xarray.core.dataset import Dataset
from xarray.core.dataarray import DataArray
from xarray.core.variable import Variable
from xarray.core.combine import merge
from xarray.core import dtypes, utils
from xarray.core._typed_ops import DatasetOpsMixin

from .treenode import TreeNode, PathType, _init_single_treenode

"""
The structure of a populated Datatree looks roughly like this: 

DataTree("root name")
|-- DataNode("weather")
|   |   Variable("wind_speed")
|   |   Variable("pressure")
|   |-- DataNode("temperature")
|   |       Variable("sea_surface_temperature")
|   |       Variable("dew_point_temperature")
|-- DataNode("satellite image")
|   |   Variable("true_colour")
|   |-- DataNode("infrared")
|   |       Variable("near_infrared")
|   |       Variable("far_infrared")
|-- DataNode("topography")
|   |-- DataNode("elevation")
|   |   |-- Variable("height_above_sea_level")
|-- DataNode("population")
"""


def map_over_subtree(func):
    """
    Decorator which turns a function which acts on (and returns) single Datasets into one which acts on DataTrees.

    Applies a function to every dataset in this subtree, returning a new tree which stores the results.

    The function will be applied to any dataset stored in this node, as well as any dataset stored in any of the
    descendant nodes. The returned tree will have the same structure as the original subtree.

    func needs to return a Dataset in order to rebuild the subtree.

    Parameters
    ----------
    func : callable
        Function to apply to datasets with signature:
        `func(node.ds, *args, **kwargs) -> Dataset`.

        Function will not be applied to any nodes without datasets.
    *args : tuple, optional
        Positional arguments passed on to `func`.
    **kwargs : Any
        Keyword arguments passed on to `func`.

    Returns
    -------
    mapped : callable
        Wrapped function which returns tree created from results of applying ``func`` to the dataset at each node.

    See also
    --------
    DataTree.map_over_subtree
    DataTree.map_over_subtree_inplace
    """

    @functools.wraps(func)
    def _map_over_subtree(tree, *args, **kwargs):
        """Internal function which maps func over every node in tree, returning a tree of the results."""

        # Recreate and act on root node
        # TODO make this of class DataTree
        out_tree = DataNode(name=tree.name, data=tree.ds)
        if out_tree.has_data:
            out_tree.ds = func(out_tree.ds, *args, **kwargs)

        # Act on every other node in the tree, and rebuild from results
        for node in tree.descendants:
            # TODO make a proper relative_path method
            relative_path = node.pathstr.replace(tree.pathstr, '')
            result = func(node.ds, *args, **kwargs) if node.has_data else None
            out_tree[relative_path] = result

        return out_tree
    return _map_over_subtree


class DatasetPropertiesMixin:
    """Expose properties of wrapped Dataset"""

    # TODO a neater / more succinct way of doing this?
    # we wouldn't need it at all if we inherited directly from Dataset...

    @property
    def dims(self):
        if self.has_data:
            return self.ds.dims
        else:
            raise AttributeError("property is not defined for a node with no data")

    @property
    def variables(self):
        if self.has_data:
            return self.ds.variables
        else:
            raise AttributeError("property is not defined for a node with no data")

    @property
    def encoding(self):
        if self.has_data:
            return self.ds.encoding
        else:
            raise AttributeError("property is not defined for a node with no data")

    @property
    def sizes(self):
        if self.has_data:
            return self.ds.sizes
        else:
            raise AttributeError("property is not defined for a node with no data")

    @property
    def attrs(self):
        if self.has_data:
            return self.ds.attrs
        else:
            raise AttributeError("property is not defined for a node with no data")

    dims.__doc__ = Dataset.dims.__doc__
    variables.__doc__ = Dataset.variables.__doc__
    encoding.__doc__ = Dataset.encoding.__doc__
    sizes.__doc__ = Dataset.sizes.__doc__
    attrs.__doc__ = Dataset.attrs.__doc__


<<<<<<< HEAD
_MAPPED_DOCSTRING_ADDENDUM = textwrap.fill("This method was copied from xarray.Dataset, but has been altered to "
                                           "call the method on the Datasets stored in every node of the subtree. "
                                           "See the datatree.map_over_subtree decorator for more details.",
                                           width=117)


def _expose_methods_wrapped_to_map_over_subtree(obj, method_name, method):
    """
    Expose given method on node object, but wrapped to map over whole subtree, not just that node object.

    Result is like having written this in obj's class definition

    @map_over_subtree
    def method_name(self, *args, **kwargs):
        return self.method(*args, **kwargs)
    """

    # Expose Dataset method, but wrapped to map over whole subtree when called
    setattr(obj, method_name, map_over_subtree(method))

    # TODO do we really need this for ops like __add__?
    # Add a line to the method's docstring explaining how it's been mapped
    method_docstring = method.__doc__
    if method_docstring is not None:
        updated_op_docstring = method_docstring.replace('\n', _MAPPED_DOCSTRING_ADDENDUM, 1)
        setattr(obj, f'{method_name}.__doc__', method_docstring)


_DATASET_OPS_TO_EXCLUDE = ['__str__', '__repr__']


class DataTreeOpsMixin:
    """Mixin to add ops like __add__, but wrapped to map over subtrees."""

    dataset_methods = inspect.getmembers(DatasetOpsMixin, inspect.isfunction)
    ops_to_expose = [(name, method) for name, method in dataset_methods if name not in _DATASET_OPS_TO_EXCLUDE]

    # TODO is there a way to put this code in the class definition so we don't have to specifically call this method?
    def _add_ops(self):
        for method_name, method in self.ops_to_expose:
            _expose_methods_wrapped_to_map_over_subtree(self, method_name, method)


class DatasetNode(TreeNode, DatasetPropertiesMixin, DataTreeOpsMixin):
=======
class DataTree(TreeNode, DatasetPropertiesMixin):
>>>>>>> a197e468
    """
    A tree-like hierarchical collection of xarray objects.

    Attempts to present the API of xarray.Dataset, but methods are wrapped to also update all the tree's child nodes.

    Parameters
    ----------
    data_objects : dict-like, optional
        A mapping from path names to xarray.Dataset, xarray.DataArray, or xtree.DataTree objects.

        Path names can be given as unix-like paths, or as tuples of strings (where each string
        is known as a single "tag"). If path names containing more than one tag are given, new
        tree nodes will be constructed as necessary.

        To assign data to the root node of the tree {name} as the path.
    name : Hashable, optional
        Name for the root node of the tree. Default is "root"

    See also
    --------
    DataNode : Shortcut to create a DataTree with only a single node.
    """

    # TODO should this instead be a subclass of Dataset?

    # TODO Add attrs dict

    # TODO attribute-like access for both vars and child nodes (by inheriting from xarray.core.common.AttrsAccessMixin?)

    # TODO ipython autocomplete for child nodes

    # TODO Some way of sorting children by depth

    # TODO Consistency in copying vs updating objects

    # TODO do we need a watch out for if methods intended only for root nodes are called on non-root nodes?

    # TODO add any other properties (maybe dask ones?)

    # TODO add all the other methods to dispatch
    _DS_METHODS_TO_MAP_OVER_SUBTREES = ['isel', 'sel', 'min', 'max', 'mean', '__array_ufunc__']
    _MAPPED_DOCSTRING_ADDENDUM = textwrap.fill("This method was copied from xarray.Dataset, but has been altered to "
                                               "call the method on the Datasets stored in every node of the subtree. "
                                               "See the datatree.map_over_subtree decorator for more details.",
                                               width=117)

    # TODO currently allows self.ds = None, should we instead always store at least an empty Dataset?

    def __init__(
        self,
        data_objects: Dict[PathType, Union[Dataset, DataArray]] = None,
        name: Hashable = "root",
    ):
        # First create the root node
        super().__init__(name=name, parent=None, children=None)
        if data_objects:
            root_data = data_objects.pop(name, None)
        else:
            root_data = None
        self.ds = root_data

<<<<<<< HEAD
        # Add ops like __add__, but wrapped to map over subtrees
        self._add_ops()
=======
        if data_objects:
            # Populate tree with children determined from data_objects mapping
            for path, data in data_objects.items():
                # Determine name of new node
                path = self._tuple_or_path_to_path(path)
                if self.separator in path:
                    node_path, node_name = path.rsplit(self.separator, maxsplit=1)
                else:
                    node_path, node_name = '/', path

                # Create and set new node
                new_node = DataNode(name=node_name, data=data)
                self.set_node(node_path, new_node, allow_overwrite=False, new_nodes_along_path=True)
                new_node = self.get_node(path)
                new_node[path] = data
>>>>>>> a197e468

        self._add_method_api()

    def _add_method_api(self):
        # Add methods defined in Dataset's class definition to this classes API, but wrapped to map over descendants too
        for method_name in self._DS_METHODS_TO_MAP_OVER_SUBTREES:
            # Expose Dataset method, but wrapped to map over whole subtree
            ds_method = getattr(Dataset, method_name)
            setattr(self, method_name, map_over_subtree(ds_method))

            # Add a line to the method's docstring explaining how it's been mapped
            ds_method_docstring = getattr(Dataset, f'{method_name}').__doc__
            if ds_method_docstring is not None:
                updated_method_docstring = ds_method_docstring.replace('\n', self._MAPPED_DOCSTRING_ADDENDUM, 1)
                setattr(self, f'{method_name}.__doc__', updated_method_docstring)

        # TODO map applied ufuncs over all leaves

    @property
    def ds(self) -> Dataset:
        return self._ds

    @ds.setter
    def ds(self, data: Union[Dataset, DataArray] = None):
        if not isinstance(data, (Dataset, DataArray)) and data is not None:
            raise TypeError(f"{type(data)} object is not an xarray Dataset, DataArray, or None")
        if isinstance(data, DataArray):
            data = data.to_dataset()
        self._ds = data

    @property
    def has_data(self):
        return self.ds is not None

    @classmethod
    def _init_single_datatree_node(
        cls,
        name: Hashable,
        data: Dataset = None,
        parent: TreeNode = None,
        children: List[TreeNode] = None,
    ):
        """
        Create a single node of a DataTree, which optionally contains data in the form of an xarray.Dataset.

        Parameters
        ----------
        name : Hashable
            Name for the root node of the tree. Default is "root"
        data : Dataset, DataArray, Variable or None, optional
            Data to store under the .ds attribute of this node. DataArrays and Variables will be promoted to Datasets.
            Default is None.
        parent : TreeNode, optional
            Parent node to this node. Default is None.
        children : Sequence[TreeNode], optional
            Any child nodes of this node. Default is None.

        Returns
        -------
        node :  DataTree
        """

        # This approach was inspired by xarray.Dataset._construct_direct()
        obj = object.__new__(cls)
        obj = _init_single_treenode(obj, name=name, parent=parent, children=children)
        obj.ds = data
        return obj

    def __str__(self):
        """A printable representation of the structure of this entire subtree."""
        renderer = anytree.RenderTree(self)

        lines = []
        for pre, fill, node in renderer:
            node_repr = node._single_node_repr()

            node_line = f"{pre}{node_repr.splitlines()[0]}"
            lines.append(node_line)

            if node.has_data:
                ds_repr = node_repr.splitlines()[2:]
                for line in ds_repr:
                    if len(node.children) > 0:
                        lines.append(f"{fill}{renderer.style.vertical}{line}")
                    else:
                        lines.append(f"{fill}{line}")

        return "\n".join(lines)

    def _single_node_repr(self):
        """Information about this node, not including its relationships to other nodes."""
        node_info = f"DataNode('{self.name}')"

        if self.has_data:
            ds_info = '\n' + repr(self.ds)
        else:
            ds_info = ''
        return node_info + ds_info

    def __repr__(self):
        """Information about this node, including its relationships to other nodes."""
        # TODO redo this to look like the Dataset repr, but just with child and parent info
        parent = self.parent.name if self.parent else "None"
        node_str = f"DataNode(name='{self.name}', parent='{parent}', children={[c.name for c in self.children]},"

        if self.has_data:
            ds_repr_lines = self.ds.__repr__().splitlines()
            ds_repr = ds_repr_lines[0] + '\n' + textwrap.indent('\n'.join(ds_repr_lines[1:]), "     ")
            data_str = f"\ndata={ds_repr}\n)"
        else:
            data_str = "data=None)"

        return node_str + data_str

    def __getitem__(self, key: Union[PathType, Hashable, Mapping, Any]) -> Union[TreeNode, Dataset, DataArray]:
        """
        Access either child nodes, variables, or coordinates stored in this tree.

        Variables or coordinates of the contained dataset will be returned as a :py:class:`~xarray.DataArray`.
        Indexing with a list of names will return a new ``Dataset`` object.

        Like Dataset.__getitem__ this method also accepts dict-like indexing, and selection of multiple data variables
        (from the same Dataset node) via list.

        Parameters
        ----------
        key :
            Paths to nodes or to data variables in nodes can be given as unix-like paths, or as tuples of strings
            (where each string is known as a single "tag").
        """
        # Either:
        if utils.is_dict_like(key):
            # dict-like selection on dataset variables
            return self.ds[key]
        elif utils.hashable(key):
            # path-like: a path to a node possibly with a variable name at the end
            return self._get_item_from_path(key)
        elif utils.is_list_like(key) and all(k in self.ds for k in key):
            # iterable of variable names
            return self.ds[key]
        elif utils.is_list_like(key) and all('/' not in tag for tag in key):
            # iterable of child tags
            return self._get_item_from_path(key)
        else:
            raise ValueError("Invalid format for key")

    def _get_item_from_path(self, path: PathType) -> Union[TreeNode, Dataset, DataArray]:
        """Get item given a path. Two valid cases: either all parts of path are nodes or last part is a variable."""

        # TODO this currently raises a ChildResolverError if it can't find a data variable in the ds - that's inconsistent with xarray.Dataset.__getitem__

        path = self._tuple_or_path_to_path(path)
        tags = [tag for tag in path.split(self.separator) if tag not in [self.separator, '']]
        *leading_tags, last_tag = tags

        if leading_tags is not None:
            penultimate = self.get_node(tuple(leading_tags))
        else:
            penultimate = self

        if penultimate.has_data and last_tag in penultimate.ds:
            return penultimate.ds[last_tag]
        else:
            return penultimate.get_node(last_tag)

    def __setitem__(
        self,
        key: Union[Hashable, List[Hashable], Mapping, PathType],
        value: Union[TreeNode, Dataset, DataArray, Variable, None],
    ) -> None:
        """
        Add either a child node or an array to the tree, at any position.

        Data can be added anywhere, and new nodes will be created to cross the path to the new location if necessary.

        If there is already a node at the given location, then if value is a Node class or Dataset it will overwrite the
        data already present at that node, and if value is a single array, it will be merged with it.

        If value is None a new node will be created but containing no data. If a node already exists at that path it
        will have its .ds attribute set to None. (To remove node from the tree completely instead use `del tree[path]`.)

        Parameters
        ----------
        key
            A path-like address for either a new node, or the address and name of a new variable, or the name of a new
            variable.
        value
            Can be a node class or a data object (i.e. Dataset, DataArray, Variable).
        """

        # TODO xarray.Dataset accepts other possibilities, how do we exactly replicate all the behaviour?
        if utils.is_dict_like(key):
            raise NotImplementedError

        path = self._tuple_or_path_to_path(key)
        tags = [tag for tag in path.split(self.separator) if tag not in [self.separator, '']]

        # TODO a .path_as_tags method?
        if not tags:
            # only dealing with this node, no need for paths
            if isinstance(value, (Dataset, DataArray, Variable)):
                # single arrays will replace whole Datasets, as no name for new variable was supplied
                self.ds = value
            elif isinstance(value, TreeNode):
                self.add_child(value)
            elif value is None:
                self.ds = None
            else:
                raise TypeError("Can only assign values of type TreeNode, Dataset, DataArray, or Variable, "
                                f"not {type(value)}")
        else:
            *path_tags, last_tag = tags
            if not path_tags:
                path_tags = '/'

            # get anything that already exists at that location
            try:
                existing_node = self.get_node(path)
            except anytree.resolver.ResolverError:
                existing_node = None

            if existing_node:
                if isinstance(value, Dataset):
                    # replace whole dataset
                    existing_node.ds = Dataset
                elif isinstance(value, (DataArray, Variable)):
                    if not existing_node.has_data:
                        # promotes da to ds
                        existing_node.ds = value
                    else:
                        # update with new da
                        existing_node.ds[last_tag] = value
                elif isinstance(value, TreeNode):
                    # overwrite with new node at same path
                    self.set_node(path=path, node=value)
                elif value is None:
                    existing_node.ds = None
                else:
                    raise TypeError("Can only assign values of type TreeNode, Dataset, DataArray, or Variable, "
                                    f"not {type(value)}")
            else:
                # if nothing there then make new node based on type of object
                if isinstance(value, (Dataset, DataArray, Variable)) or value is None:
                    new_node = DataNode(name=last_tag, data=value)
                    self.set_node(path=path_tags, node=new_node)
                elif isinstance(value, TreeNode):
                    self.set_node(path=path, node=value)
                else:
                    raise TypeError("Can only assign values of type TreeNode, Dataset, DataArray, or Variable, "
                                    f"not {type(value)}")

    def map_over_subtree(
        self,
        func: Callable,
        *args: Iterable[Any],
        **kwargs: Any,
    ) -> DataTree:
        """
        Apply a function to every dataset in this subtree, returning a new tree which stores the results.

        The function will be applied to any dataset stored in this node, as well as any dataset stored in any of the
        descendant nodes. The returned tree will have the same structure as the original subtree.

        func needs to return a Dataset in order to rebuild the subtree.

        Parameters
        ----------
        func : callable
            Function to apply to datasets with signature:
            `func(node.ds, *args, **kwargs) -> Dataset`.

            Function will not be applied to any nodes without datasets.
        *args : tuple, optional
            Positional arguments passed on to `func`.
        **kwargs : Any
            Keyword arguments passed on to `func`.

        Returns
        -------
        subtree : DataTree
            Subtree containing results from applying ``func`` to the dataset at each node.
        """
        # TODO this signature means that func has no way to know which node it is being called upon - change?

        return map_over_subtree(func)(self, *args, **kwargs)

    def map_over_subtree_inplace(
        self,
        func: Callable,
        *args: Iterable[Any],
        **kwargs: Any,
    ) -> None:
        """
        Apply a function to every dataset in this subtree, updating data in place.

        Parameters
        ----------
        func : callable
            Function to apply to datasets with signature:
            `func(node.ds, *args, **kwargs) -> Dataset`.

            Function will not be applied to any nodes without datasets,
        *args : tuple, optional
            Positional arguments passed on to `func`.
        **kwargs : Any
            Keyword arguments passed on to `func`.
        """

        # TODO if func fails on some node then the previous nodes will still have been updated...

        for node in self.subtree_nodes:
            if node.has_data:
                node.ds = func(node.ds, *args, **kwargs)

    def render(self):
        """Print tree structure, including any data stored at each node."""
        for pre, fill, node in anytree.RenderTree(self):
            print(f"{pre}DataNode('{self.name}')")
            for ds_line in repr(node.ds)[1:]:
                print(f"{fill}{ds_line}")

    # TODO re-implement using anytree findall function?
    def get_all(self, *tags: Hashable) -> DataTree:
        """
        Return a DataTree containing the stored objects whose path contains all of the given tags,
        where the tags can be present in any order.
        """
        matching_children = {c.tags: c.get_node(tags) for c in self.descendants
                             if all(tag in c.tags for tag in tags)}
        return DataTree(data_objects=matching_children)

    # TODO re-implement using anytree find function?
    def get_any(self, *tags: Hashable) -> DataTree:
        """
        Return a DataTree containing the stored objects whose path contains any of the given tags.
        """
        matching_children = {c.tags: c.get_node(tags) for c in self.descendants
                             if any(tag in c.tags for tag in tags)}
        return DataTree(data_objects=matching_children)

    @property
    def chunks(self):
        raise NotImplementedError

    def chunk(self):
        raise NotImplementedError

    def merge(self, datatree: DataTree) -> DataTree:
        """Merge all the leaves of a second DataTree into this one."""
        raise NotImplementedError

    def merge_child_nodes(self, *paths, new_path: PathType) -> DataTree:
        """Merge a set of child nodes into a single new node."""
        raise NotImplementedError

    def merge_child_datasets(
        self,
        *paths: PathType,
        compat: str = "no_conflicts",
        join: str = "outer",
        fill_value: Any = dtypes.NA,
        combine_attrs: str = "override",
    ) -> Dataset:
        """Merge the datasets at a set of child nodes and return as a single Dataset."""
        datasets = [self.get(path).ds for path in paths]
        return merge(datasets, compat=compat, join=join, fill_value=fill_value, combine_attrs=combine_attrs)

    def as_dataarray(self) -> DataArray:
        return self.ds.as_dataarray()

    @property
    def groups(self):
        """Return all netCDF4 groups in the tree, given as a tuple of path-like strings."""
        return tuple(node.path for node in self.subtree_nodes)

    def to_netcdf(self, filename: str):
        from .io import _datatree_to_netcdf

        _datatree_to_netcdf(self, filename)

    def plot(self):
        raise NotImplementedError


DataNode = DataTree._init_single_datatree_node<|MERGE_RESOLUTION|>--- conflicted
+++ resolved
@@ -33,7 +33,7 @@
 |   |       Variable("far_infrared")
 |-- DataNode("topography")
 |   |-- DataNode("elevation")
-|   |   |-- Variable("height_above_sea_level")
+|   |       Variable("height_above_sea_level")
 |-- DataNode("population")
 """
 
@@ -141,7 +141,6 @@
     attrs.__doc__ = Dataset.attrs.__doc__
 
 
-<<<<<<< HEAD
 _MAPPED_DOCSTRING_ADDENDUM = textwrap.fill("This method was copied from xarray.Dataset, but has been altered to "
                                            "call the method on the Datasets stored in every node of the subtree. "
                                            "See the datatree.map_over_subtree decorator for more details.",
@@ -185,10 +184,7 @@
             _expose_methods_wrapped_to_map_over_subtree(self, method_name, method)
 
 
-class DatasetNode(TreeNode, DatasetPropertiesMixin, DataTreeOpsMixin):
-=======
-class DataTree(TreeNode, DatasetPropertiesMixin):
->>>>>>> a197e468
+class DataTree(TreeNode, DatasetPropertiesMixin, DataTreeOpsMixin):
     """
     A tree-like hierarchical collection of xarray objects.
 
@@ -250,10 +246,6 @@
             root_data = None
         self.ds = root_data
 
-<<<<<<< HEAD
-        # Add ops like __add__, but wrapped to map over subtrees
-        self._add_ops()
-=======
         if data_objects:
             # Populate tree with children determined from data_objects mapping
             for path, data in data_objects.items():
@@ -269,8 +261,11 @@
                 self.set_node(node_path, new_node, allow_overwrite=False, new_nodes_along_path=True)
                 new_node = self.get_node(path)
                 new_node[path] = data
->>>>>>> a197e468
-
+
+        # Add ops like __add__, but wrapped to map over subtrees
+        self._add_ops()
+
+        # Add method like .mean(), but wrapped to map over subtrees
         self._add_method_api()
 
     def _add_method_api(self):
