--- conflicted
+++ resolved
@@ -82,23 +82,6 @@
     if TYPE_CHECKING:
         import cftime
     else:
-<<<<<<< HEAD
-        if _is_standard_calendar(calendar) and not use_cftime:
-            return default_precision_timestamp
-
-        calendars = {
-            "noleap": cftime.DatetimeNoLeap,
-            "360_day": cftime.Datetime360Day,
-            "365_day": cftime.DatetimeNoLeap,
-            "366_day": cftime.DatetimeAllLeap,
-            "gregorian": cftime.DatetimeGregorian,
-            "proleptic_gregorian": cftime.DatetimeProlepticGregorian,
-            "julian": cftime.DatetimeJulian,
-            "all_leap": cftime.DatetimeAllLeap,
-            "standard": cftime.DatetimeGregorian,
-        }
-        return calendars[calendar]
-=======
         cftime = attempt_import("cftime")
 
     if _is_standard_calendar(calendar) and not use_cftime:
@@ -116,7 +99,6 @@
         "standard": cftime.DatetimeGregorian,
     }
     return calendars[calendar]
->>>>>>> 077276a8
 
 
 class BaseCFTimeOffset:
