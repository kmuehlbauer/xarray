from __future__ import annotations

import warnings
from abc import ABC
from copy import copy, deepcopy
from datetime import datetime, timedelta
from textwrap import dedent
from typing import Generic

import numpy as np
import pandas as pd
import pytest
import pytz

from xarray import DataArray, Dataset, IndexVariable, Variable, set_options
from xarray.core import dtypes, duck_array_ops, indexing
from xarray.core.common import full_like, ones_like, zeros_like
from xarray.core.indexing import (
    BasicIndexer,
    CopyOnWriteArray,
    DaskIndexingAdapter,
    LazilyIndexedArray,
    MemoryCachedArray,
    NumpyIndexingAdapter,
    OuterIndexer,
    PandasIndexingAdapter,
    VectorizedIndexer,
)
from xarray.core.types import T_DuckArray
from xarray.core.utils import NDArrayMixin
from xarray.core.variable import as_compatible_data, as_variable
from xarray.namedarray.pycompat import array_type
from xarray.tests import (
    assert_allclose,
    assert_array_equal,
    assert_equal,
    assert_identical,
    assert_no_warnings,
    has_dask_ge_2024_11_0,
    raise_if_dask_computes,
    requires_bottleneck,
    requires_cupy,
    requires_dask,
    requires_pint,
    requires_sparse,
    source_ndarray,
)
from xarray.tests.test_namedarray import NamedArraySubclassobjects

dask_array_type = array_type("dask")

_PAD_XR_NP_ARGS = [
    [{"x": (2, 1)}, ((2, 1), (0, 0), (0, 0))],
    [{"x": 1}, ((1, 1), (0, 0), (0, 0))],
    [{"y": (0, 3)}, ((0, 0), (0, 3), (0, 0))],
    [{"x": (3, 1), "z": (2, 0)}, ((3, 1), (0, 0), (2, 0))],
    [{"x": (3, 1), "z": 2}, ((3, 1), (0, 0), (2, 2))],
]


@pytest.fixture
def var():
    return Variable(dims=list("xyz"), data=np.random.rand(3, 4, 5))


@pytest.mark.parametrize(
    "data",
    [
        np.array(["a", "bc", "def"], dtype=object),
        np.array(["2019-01-01", "2019-01-02", "2019-01-03"], dtype="datetime64[ns]"),
    ],
)
def test_as_compatible_data_writeable(data):
    pd.set_option("mode.copy_on_write", True)
    # GH8843, ensure writeable arrays for data_vars even with
    # pandas copy-on-write mode
    assert as_compatible_data(data).flags.writeable
    pd.reset_option("mode.copy_on_write")


class VariableSubclassobjects(NamedArraySubclassobjects, ABC):
    @pytest.fixture
    def target(self, data):
        data = 0.5 * np.arange(10).reshape(2, 5)
        return Variable(["x", "y"], data)

    def test_getitem_dict(self):
        v = self.cls(["x"], np.random.randn(5))
        actual = v[{"x": 0}]
        expected = v[0]
        assert_identical(expected, actual)

    def test_getitem_1d(self):
        data = np.array([0, 1, 2])
        v = self.cls(["x"], data)

        v_new = v[dict(x=[0, 1])]
        assert v_new.dims == ("x",)
        assert_array_equal(v_new, data[[0, 1]])

        v_new = v[dict(x=slice(None))]
        assert v_new.dims == ("x",)
        assert_array_equal(v_new, data)

        v_new = v[dict(x=Variable("a", [0, 1]))]
        assert v_new.dims == ("a",)
        assert_array_equal(v_new, data[[0, 1]])

        v_new = v[dict(x=1)]
        assert v_new.dims == ()
        assert_array_equal(v_new, data[1])

        # tuple argument
        v_new = v[slice(None)]
        assert v_new.dims == ("x",)
        assert_array_equal(v_new, data)

    def test_getitem_1d_fancy(self):
        v = self.cls(["x"], [0, 1, 2])
        # 1d-variable should be indexable by multi-dimensional Variable
        ind = Variable(("a", "b"), [[0, 1], [0, 1]])
        v_new = v[ind]
        assert v_new.dims == ("a", "b")
        expected = np.array(v._data)[([0, 1], [0, 1]), ...]
        assert_array_equal(v_new, expected)

        # boolean indexing
        ind = Variable(("x",), [True, False, True])
        v_new = v[ind]
        assert_identical(v[[0, 2]], v_new)
        v_new = v[[True, False, True]]
        assert_identical(v[[0, 2]], v_new)

        with pytest.raises(IndexError, match=r"Boolean indexer should"):
            ind = Variable(("a",), [True, False, True])
            v[ind]

    def test_getitem_with_mask(self):
        v = self.cls(["x"], [0, 1, 2])
        assert_identical(v._getitem_with_mask(-1), Variable((), np.nan))
        assert_identical(
            v._getitem_with_mask([0, -1, 1]), self.cls(["x"], [0, np.nan, 1])
        )
        assert_identical(v._getitem_with_mask(slice(2)), self.cls(["x"], [0, 1]))
        assert_identical(
            v._getitem_with_mask([0, -1, 1], fill_value=-99),
            self.cls(["x"], [0, -99, 1]),
        )

    def test_getitem_with_mask_size_zero(self):
        v = self.cls(["x"], [])
        assert_identical(v._getitem_with_mask(-1), Variable((), np.nan))
        assert_identical(
            v._getitem_with_mask([-1, -1, -1]),
            self.cls(["x"], [np.nan, np.nan, np.nan]),
        )

    def test_getitem_with_mask_nd_indexer(self):
        v = self.cls(["x"], [0, 1, 2])
        indexer = Variable(("x", "y"), [[0, -1], [-1, 2]])
        assert_identical(v._getitem_with_mask(indexer, fill_value=-1), indexer)

    def _assertIndexedLikeNDArray(self, variable, expected_value0, expected_dtype=None):
        """Given a 1-dimensional variable, verify that the variable is indexed
        like a numpy.ndarray.
        """
        assert variable[0].shape == ()
        assert variable[0].ndim == 0
        assert variable[0].size == 1
        # test identity
        assert variable.equals(variable.copy())
        assert variable.identical(variable.copy())
        # check value is equal for both ndarray and Variable
        with warnings.catch_warnings():
            warnings.filterwarnings("ignore", "In the future, 'NAT == x'")
            np.testing.assert_equal(variable.values[0], expected_value0)
            np.testing.assert_equal(variable[0].values, expected_value0)
        # check type or dtype is consistent for both ndarray and Variable
        if expected_dtype is None:
            # check output type instead of array dtype
            assert type(variable.values[0]) is type(expected_value0)
            assert type(variable[0].values) is type(expected_value0)
        elif expected_dtype is not False:
            assert variable.values[0].dtype == expected_dtype
            assert variable[0].values.dtype == expected_dtype

    def test_index_0d_int(self):
        for value, dtype in [(0, np.int_), (np.int32(0), np.int32)]:
            x = self.cls(["x"], [value])
            self._assertIndexedLikeNDArray(x, value, dtype)

    def test_index_0d_float(self):
        for value, dtype in [(0.5, float), (np.float32(0.5), np.float32)]:
            x = self.cls(["x"], [value])
            self._assertIndexedLikeNDArray(x, value, dtype)

    def test_index_0d_string(self):
        value = "foo"
        dtype = np.dtype("U3")
        x = self.cls(["x"], [value])
        self._assertIndexedLikeNDArray(x, value, dtype)

    @pytest.mark.filterwarnings("ignore:Converting non-default")
    def test_index_0d_datetime(self):
        d = datetime(2000, 1, 1)
        x = self.cls(["x"], [d])
        self._assertIndexedLikeNDArray(x, np.datetime64(d))

        x = self.cls(["x"], [np.datetime64(d)])
        self._assertIndexedLikeNDArray(x, np.datetime64(d), "datetime64[us]")

        x = self.cls(["x"], pd.DatetimeIndex([d]))
        self._assertIndexedLikeNDArray(x, np.datetime64(d), "datetime64[ns]")

    @pytest.mark.filterwarnings("ignore:Converting non-default")
    def test_index_0d_timedelta64(self):
        td = timedelta(hours=1)
        # todo: discussion needed
        td64 = np.timedelta64(td, "ns")
        x = self.cls(["x"], [td64])
        self._assertIndexedLikeNDArray(x, td64, np.dtype("timedelta64[ns]"))

        x = self.cls(["x"], pd.to_timedelta([td]))
        self._assertIndexedLikeNDArray(x, np.timedelta64(td), "timedelta64[ns]")

    def test_index_0d_not_a_time(self):
        d = np.datetime64("NaT", "ns")
        x = self.cls(["x"], [d])
        self._assertIndexedLikeNDArray(x, d)

    def test_index_0d_object(self):
        class HashableItemWrapper:
            def __init__(self, item):
                self.item = item

            def __eq__(self, other):
                return self.item == other.item

            def __hash__(self):
                return hash(self.item)

            def __repr__(self):
                return f"{type(self).__name__}(item={self.item!r})"

        item = HashableItemWrapper((1, 2, 3))
        x = self.cls("x", [item])
        self._assertIndexedLikeNDArray(x, item, expected_dtype=False)

    def test_0d_object_array_with_list(self):
        listarray = np.empty((1,), dtype=object)
        listarray[0] = [1, 2, 3]
        x = self.cls("x", listarray)
        assert_array_equal(x.data, listarray)
        assert_array_equal(x[0].data, listarray.squeeze())
        assert_array_equal(x.squeeze().data, listarray.squeeze())

    @pytest.mark.filterwarnings("ignore:Converting non-default")
    def test_index_and_concat_datetime(self):
        # regression test for #125
        date_range = pd.date_range("2011-09-01", periods=10)
        for dates in [date_range, date_range.values, date_range.to_pydatetime()]:
            expected = self.cls("t", dates)
            for times in [
                [expected[i] for i in range(10)],
                [expected[i : (i + 1)] for i in range(10)],
                [expected[[i]] for i in range(10)],
            ]:
                actual = Variable.concat(times, "t")
                assert expected.dtype == actual.dtype
                assert_array_equal(expected, actual)

    def test_0d_time_data(self):
        # regression test for #105
        x = self.cls("time", pd.date_range("2000-01-01", periods=5))
        expected = np.datetime64("2000-01-01", "ns")
        assert x[0].values == expected

<<<<<<< HEAD
    dt64_data = pd.date_range("2000-01-01", periods=3)

    @pytest.mark.filterwarnings("ignore:Converting non-default")
    @pytest.mark.parametrize(
        "values, unit",
        [
            (dt64_data, "ns"),
            (dt64_data.values, "ns"),
            (dt64_data.values.astype("datetime64[s]"), "s"),
            (dt64_data.to_pydatetime(), "ns"),
        ],
    )
    def test_datetime64_conversion(self, values, unit):
        # todo: check, if this test is OK
        v = self.cls(["t"], values)
        assert v.dtype == np.dtype(f"datetime64[{unit}]")
        assert_array_equal(v.values, self.dt64_data.values)
        assert v.values.dtype == np.dtype(f"datetime64[{unit}]")

    td64_data = pd.timedelta_range(start=0, periods=3)

    @pytest.mark.filterwarnings("ignore:Converting non-default")
    @pytest.mark.parametrize(
        "values, unit",
        [
            (td64_data, "ns"),
            (td64_data.values, "ns"),
            (td64_data.values.astype("timedelta64[s]"), "s"),
            (td64_data.to_pytimedelta(), "ns"),
        ],
    )
    def test_timedelta64_conversion(self, values, unit):
        # todo: check, if this test is OK
        v = self.cls(["t"], values)
        assert v.dtype == np.dtype(f"timedelta64[{unit}]")
        assert_array_equal(v.values, self.td64_data.values)
        assert v.values.dtype == np.dtype(f"timedelta64[{unit}]")
=======
    @pytest.mark.filterwarnings("ignore:Converting non-nanosecond")
    def test_datetime64_conversion(self):
        times = pd.date_range("2000-01-01", periods=3)
        for values in [
            times,
            times.values,
            times.values.astype("datetime64[s]"),
            times.to_pydatetime(),
        ]:
            v = self.cls(["t"], values)
            assert v.dtype == np.dtype("datetime64[ns]")
            assert_array_equal(v.values, times.values)
            assert v.values.dtype == np.dtype("datetime64[ns]")

    @pytest.mark.filterwarnings("ignore:Converting non-nanosecond")
    def test_timedelta64_conversion(self):
        times = pd.timedelta_range(start=0, periods=3)
        for values in [
            times,
            times.values,
            times.values.astype("timedelta64[s]"),
            times.to_pytimedelta(),
        ]:
            v = self.cls(["t"], values)
            assert v.dtype == np.dtype("timedelta64[ns]")
            assert_array_equal(v.values, times.values)
            assert v.values.dtype == np.dtype("timedelta64[ns]")
>>>>>>> 96e0ff7d

    def test_object_conversion(self):
        data = np.arange(5).astype(str).astype(object)
        actual = self.cls("x", data)
        assert actual.dtype == data.dtype

    @pytest.mark.filterwarnings("ignore:Converting non-default")
    def test_datetime64_valid_range(self):
        # todo: test still needed?
        data = np.datetime64("1250-01-01", "us")
        self.cls(["t"], [data])

    @pytest.mark.filterwarnings("ignore:Converting non-default")
    def test_timedelta64_valid_range(self):
        # todo: test still needed?
        data = np.timedelta64("200000", "D")
        self.cls(["t"], [data])

    def test_pandas_data(self):
        v = self.cls(["x"], pd.Series([0, 1, 2], index=[3, 2, 1]))
        assert_identical(v, v[[0, 1, 2]])
        v = self.cls(["x"], pd.Index([0, 1, 2]))
        assert v[0].values == v.values[0]

    def test_pandas_period_index(self):
        v = self.cls(["x"], pd.period_range(start="2000", periods=20, freq="D"))
        v = v.load()  # for dask-based Variable
        assert v[0] == pd.Period("2000", freq="D")
        assert "Period('2000-01-01', 'D')" in repr(v)

    @pytest.mark.parametrize("dtype", [float, int])
    def test_1d_math(self, dtype: np.typing.DTypeLike) -> None:
        x = np.arange(5, dtype=dtype)
        y = np.ones(5, dtype=dtype)

        # should we need `.to_base_variable()`?
        # probably a break that `+v` changes type?
        v = self.cls(["x"], x)
        base_v = v.to_base_variable()
        # unary ops
        assert_identical(base_v, +v)
        assert_identical(base_v, abs(v))
        assert_array_equal((-v).values, -x)
        # binary ops with numbers
        assert_identical(base_v, v + 0)
        assert_identical(base_v, 0 + v)
        assert_identical(base_v, v * 1)
        if dtype is int:
            assert_identical(base_v, v << 0)
            assert_array_equal(v << 3, x << 3)
            assert_array_equal(v >> 2, x >> 2)
        # binary ops with numpy arrays
        assert_array_equal((v * x).values, x**2)
        assert_array_equal((x * v).values, x**2)
        assert_array_equal(v - y, v - 1)
        assert_array_equal(y - v, 1 - v)
        if dtype is int:
            assert_array_equal(v << x, x << x)
            assert_array_equal(v >> x, x >> x)
        # verify attributes are dropped
        v2 = self.cls(["x"], x, {"units": "meters"})
        with set_options(keep_attrs=False):
            assert_identical(base_v, +v2)
        # binary ops with all variables
        assert_array_equal(v + v, 2 * v)
        w = self.cls(["x"], y, {"foo": "bar"})
        assert_identical(v + w, self.cls(["x"], x + y).to_base_variable())
        assert_array_equal((v * w).values, x * y)

        # something complicated
        assert_array_equal((v**2 * w - 1 + x).values, x**2 * y - 1 + x)
        # make sure dtype is preserved (for Index objects)
        assert dtype == (+v).dtype
        assert dtype == (+v).values.dtype
        assert dtype == (0 + v).dtype
        assert dtype == (0 + v).values.dtype
        # check types of returned data
        assert isinstance(+v, Variable)
        assert not isinstance(+v, IndexVariable)
        assert isinstance(0 + v, Variable)
        assert not isinstance(0 + v, IndexVariable)

    def test_1d_reduce(self):
        x = np.arange(5)
        v = self.cls(["x"], x)
        actual = v.sum()
        expected = Variable((), 10)
        assert_identical(expected, actual)
        assert type(actual) is Variable

    def test_array_interface(self):
        x = np.arange(5)
        v = self.cls(["x"], x)
        assert_array_equal(np.asarray(v), x)
        # test patched in methods
        assert_array_equal(v.astype(float), x.astype(float))
        # think this is a break, that argsort changes the type
        assert_identical(v.argsort(), v.to_base_variable())
        assert_identical(v.clip(2, 3), self.cls("x", x.clip(2, 3)).to_base_variable())
        # test ufuncs
        assert_identical(np.sin(v), self.cls(["x"], np.sin(x)).to_base_variable())
        assert isinstance(np.sin(v), Variable)
        assert not isinstance(np.sin(v), IndexVariable)

    def example_1d_objects(self):
        for data in [
            range(3),
            0.5 * np.arange(3),
            0.5 * np.arange(3, dtype=np.float32),
            pd.date_range("2000-01-01", periods=3),
            np.array(["a", "b", "c"], dtype=object),
        ]:
            yield (self.cls("x", data), data)

    def test___array__(self):
        for v, data in self.example_1d_objects():
            assert_array_equal(v.values, np.asarray(data))
            assert_array_equal(np.asarray(v), np.asarray(data))
            assert v[0].values == np.asarray(data)[0]
            assert np.asarray(v[0]) == np.asarray(data)[0]

    def test_equals_all_dtypes(self):
        for v, _ in self.example_1d_objects():
            v2 = v.copy()
            assert v.equals(v2)
            assert v.identical(v2)
            assert v.no_conflicts(v2)
            assert v[0].equals(v2[0])
            assert v[0].identical(v2[0])
            assert v[0].no_conflicts(v2[0])
            assert v[:2].equals(v2[:2])
            assert v[:2].identical(v2[:2])
            assert v[:2].no_conflicts(v2[:2])

    def test_eq_all_dtypes(self):
        # ensure that we don't choke on comparisons for which numpy returns
        # scalars
        expected = Variable("x", 3 * [False])
        for v, _ in self.example_1d_objects():
            actual = "z" == v
            assert_identical(expected, actual)
            actual = ~("z" != v)
            assert_identical(expected, actual)

    def test_encoding_preserved(self):
        expected = self.cls("x", range(3), {"foo": 1}, {"bar": 2})
        for actual in [
            expected.T,
            expected[...],
            expected.squeeze(),
            expected.isel(x=slice(None)),
            expected.set_dims({"x": 3}),
            expected.copy(deep=True),
            expected.copy(deep=False),
        ]:
            assert_identical(expected.to_base_variable(), actual.to_base_variable())
            assert expected.encoding == actual.encoding

    def test_drop_encoding(self) -> None:
        encoding1 = {"scale_factor": 1}
        # encoding set via cls constructor
        v1 = self.cls(["a"], [0, 1, 2], encoding=encoding1)
        assert v1.encoding == encoding1
        v2 = v1.drop_encoding()
        assert v1.encoding == encoding1
        assert v2.encoding == {}

        # encoding set via setter
        encoding3 = {"scale_factor": 10}
        v3 = self.cls(["a"], [0, 1, 2], encoding=encoding3)
        assert v3.encoding == encoding3
        v4 = v3.drop_encoding()
        assert v3.encoding == encoding3
        assert v4.encoding == {}

    def test_concat(self):
        x = np.arange(5)
        y = np.arange(5, 10)
        v = self.cls(["a"], x)
        w = self.cls(["a"], y)
        assert_identical(
            Variable(["b", "a"], np.array([x, y])), Variable.concat([v, w], "b")
        )
        assert_identical(
            Variable(["b", "a"], np.array([x, y])), Variable.concat((v, w), "b")
        )
        assert_identical(
            Variable(["b", "a"], np.array([x, y])), Variable.concat((v, w), "b")
        )
        with pytest.raises(ValueError, match=r"Variable has dimensions"):
            Variable.concat([v, Variable(["c"], y)], "b")
        # test indexers
        actual = Variable.concat(
            [v, w], positions=[np.arange(0, 10, 2), np.arange(1, 10, 2)], dim="a"
        )
        expected = Variable("a", np.array([x, y]).ravel(order="F"))
        assert_identical(expected, actual)
        # test concatenating along a dimension
        v = Variable(["time", "x"], np.random.random((10, 8)))
        assert_identical(v, Variable.concat([v[:5], v[5:]], "time"))
        assert_identical(v, Variable.concat([v[:5], v[5:6], v[6:]], "time"))
        assert_identical(v, Variable.concat([v[:1], v[1:]], "time"))
        # test dimension order
        assert_identical(v, Variable.concat([v[:, :5], v[:, 5:]], "x"))
        with pytest.raises(ValueError, match=r"all input arrays must have"):
            Variable.concat([v[:, 0], v[:, 1:]], "x")

    def test_concat_attrs(self):
        # always keep attrs from first variable
        v = self.cls("a", np.arange(5), {"foo": "bar"})
        w = self.cls("a", np.ones(5))
        expected = self.cls(
            "a", np.concatenate([np.arange(5), np.ones(5)])
        ).to_base_variable()
        expected.attrs["foo"] = "bar"
        assert_identical(expected, Variable.concat([v, w], "a"))

    def test_concat_fixed_len_str(self):
        # regression test for #217
        for kind in ["S", "U"]:
            x = self.cls("animal", np.array(["horse"], dtype=kind))
            y = self.cls("animal", np.array(["aardvark"], dtype=kind))
            actual = Variable.concat([x, y], "animal")
            expected = Variable("animal", np.array(["horse", "aardvark"], dtype=kind))
            assert_equal(expected, actual)

    def test_concat_number_strings(self):
        # regression test for #305
        a = self.cls("x", ["0", "1", "2"])
        b = self.cls("x", ["3", "4"])
        actual = Variable.concat([a, b], dim="x")
        expected = Variable("x", np.arange(5).astype(str))
        assert_identical(expected, actual)
        assert actual.dtype.kind == expected.dtype.kind

    def test_concat_mixed_dtypes(self):
        a = self.cls("x", [0, 1])
        b = self.cls("x", ["two"])
        actual = Variable.concat([a, b], dim="x")
        expected = Variable("x", np.array([0, 1, "two"], dtype=object))
        assert_identical(expected, actual)
        assert actual.dtype == object

    @pytest.mark.parametrize("deep", [True, False])
    @pytest.mark.parametrize("astype", [float, int, str])
    def test_copy(self, deep: bool, astype: type[object]) -> None:
        v = self.cls("x", (0.5 * np.arange(10)).astype(astype), {"foo": "bar"})
        w = v.copy(deep=deep)
        assert type(v) is type(w)
        assert_identical(v, w)
        assert v.dtype == w.dtype
        if self.cls is Variable:
            if deep:
                assert source_ndarray(v.values) is not source_ndarray(w.values)
            else:
                assert source_ndarray(v.values) is source_ndarray(w.values)
        assert_identical(v, copy(v))

    def test_copy_deep_recursive(self) -> None:
        # GH:issue:7111

        # direct recursion
        v = self.cls("x", [0, 1])
        v.attrs["other"] = v

        # TODO: cannot use assert_identical on recursive Vars yet...
        # lets just ensure that deep copy works without RecursionError
        v.copy(deep=True)

        # indirect recursion
        v2 = self.cls("y", [2, 3])
        v.attrs["other"] = v2
        v2.attrs["other"] = v

        # TODO: cannot use assert_identical on recursive Vars yet...
        # lets just ensure that deep copy works without RecursionError
        v.copy(deep=True)
        v2.copy(deep=True)

    def test_copy_index(self):
        midx = pd.MultiIndex.from_product(
            [["a", "b"], [1, 2], [-1, -2]], names=("one", "two", "three")
        )
        v = self.cls("x", midx)
        for deep in [True, False]:
            w = v.copy(deep=deep)
            assert isinstance(w._data, PandasIndexingAdapter)
            assert isinstance(w.to_index(), pd.MultiIndex)
            assert_array_equal(v._data.array, w._data.array)

    def test_copy_with_data(self) -> None:
        orig = Variable(("x", "y"), [[1.5, 2.0], [3.1, 4.3]], {"foo": "bar"})
        new_data = np.array([[2.5, 5.0], [7.1, 43]])
        actual = orig.copy(data=new_data)
        expected = orig.copy()
        expected.data = new_data
        assert_identical(expected, actual)

    def test_copy_with_data_errors(self) -> None:
        orig = Variable(("x", "y"), [[1.5, 2.0], [3.1, 4.3]], {"foo": "bar"})
        new_data = [2.5, 5.0]
        with pytest.raises(ValueError, match=r"must match shape of object"):
            orig.copy(data=new_data)  # type: ignore[arg-type]

    def test_copy_index_with_data(self) -> None:
        orig = IndexVariable("x", np.arange(5))
        new_data = np.arange(5, 10)
        actual = orig.copy(data=new_data)
        expected = IndexVariable("x", np.arange(5, 10))
        assert_identical(expected, actual)

    def test_copy_index_with_data_errors(self) -> None:
        orig = IndexVariable("x", np.arange(5))
        new_data = np.arange(5, 20)
        with pytest.raises(ValueError, match=r"must match shape of object"):
            orig.copy(data=new_data)
        with pytest.raises(ValueError, match=r"Cannot assign to the .data"):
            orig.data = new_data
        with pytest.raises(ValueError, match=r"Cannot assign to the .values"):
            orig.values = new_data

    def test_replace(self):
        var = Variable(("x", "y"), [[1.5, 2.0], [3.1, 4.3]], {"foo": "bar"})
        result = var._replace()
        assert_identical(result, var)

        new_data = np.arange(4).reshape(2, 2)
        result = var._replace(data=new_data)
        assert_array_equal(result.data, new_data)

    def test_real_and_imag(self):
        v = self.cls("x", np.arange(3) - 1j * np.arange(3), {"foo": "bar"})
        expected_re = self.cls("x", np.arange(3), {"foo": "bar"})
        assert_identical(v.real, expected_re)

        expected_im = self.cls("x", -np.arange(3), {"foo": "bar"})
        assert_identical(v.imag, expected_im)

        expected_abs = self.cls("x", np.sqrt(2 * np.arange(3) ** 2)).to_base_variable()
        assert_allclose(abs(v), expected_abs)

    def test_aggregate_complex(self):
        # should skip NaNs
        v = self.cls("x", [1, 2j, np.nan])
        expected = Variable((), 0.5 + 1j)
        assert_allclose(v.mean(), expected)

    def test_pandas_categorical_dtype(self):
        data = pd.Categorical(np.arange(10, dtype="int64"))
        v = self.cls("x", data)
        print(v)  # should not error
        assert v.dtype == data.dtype

    def test_pandas_datetime64_with_tz(self):
        data = pd.date_range(
            start="2000-01-01",
            tz=pytz.timezone("America/New_York"),
            periods=10,
            freq="1h",
        )
        v = self.cls("x", data)
        print(v)  # should not error
        if v.dtype == np.dtype("O"):
            import dask.array as da

            assert isinstance(v.data, da.Array)
        else:
            assert v.dtype == data.dtype

    def test_multiindex(self):
        idx = pd.MultiIndex.from_product([list("abc"), [0, 1]])
        v = self.cls("x", idx)
        assert_identical(Variable((), ("a", 0)), v[0])
        assert_identical(v, v[:])

    def test_load(self):
        array = self.cls("x", np.arange(5))
        orig_data = array._data
        copied = array.copy(deep=True)
        if array.chunks is None:
            array.load()
            assert type(array._data) is type(orig_data)
            assert type(copied._data) is type(orig_data)
            assert_identical(array, copied)

    def test_getitem_advanced(self):
        v = self.cls(["x", "y"], [[0, 1, 2], [3, 4, 5]])
        v_data = v.compute().data

        # orthogonal indexing
        v_new = v[([0, 1], [1, 0])]
        assert v_new.dims == ("x", "y")
        assert_array_equal(v_new, v_data[[0, 1]][:, [1, 0]])

        v_new = v[[0, 1]]
        assert v_new.dims == ("x", "y")
        assert_array_equal(v_new, v_data[[0, 1]])

        # with mixed arguments
        ind = Variable(["a"], [0, 1])
        v_new = v[dict(x=[0, 1], y=ind)]
        assert v_new.dims == ("x", "a")
        assert_array_equal(v_new, v_data[[0, 1]][:, [0, 1]])

        # boolean indexing
        v_new = v[dict(x=[True, False], y=[False, True, False])]
        assert v_new.dims == ("x", "y")
        assert_array_equal(v_new, v_data[0][1])

        # with scalar variable
        ind = Variable((), 2)
        v_new = v[dict(y=ind)]
        expected = v[dict(y=2)]
        assert_array_equal(v_new, expected)

        # with boolean variable with wrong shape
        ind = np.array([True, False])
        with pytest.raises(IndexError, match=r"Boolean array size 2 is "):
            v[Variable(("a", "b"), [[0, 1]]), ind]

        # boolean indexing with different dimension
        ind = Variable(["a"], [True, False, False])
        with pytest.raises(IndexError, match=r"Boolean indexer should be"):
            v[dict(y=ind)]

    def test_getitem_uint_1d(self):
        # regression test for #1405
        v = self.cls(["x"], [0, 1, 2])
        v_data = v.compute().data

        v_new = v[np.array([0])]
        assert_array_equal(v_new, v_data[0])
        v_new = v[np.array([0], dtype="uint64")]
        assert_array_equal(v_new, v_data[0])

    def test_getitem_uint(self):
        # regression test for #1405
        v = self.cls(["x", "y"], [[0, 1, 2], [3, 4, 5]])
        v_data = v.compute().data

        v_new = v[np.array([0])]
        assert_array_equal(v_new, v_data[[0], :])
        v_new = v[np.array([0], dtype="uint64")]
        assert_array_equal(v_new, v_data[[0], :])

        v_new = v[np.uint64(0)]
        assert_array_equal(v_new, v_data[0, :])

    def test_getitem_0d_array(self):
        # make sure 0d-np.array can be used as an indexer
        v = self.cls(["x"], [0, 1, 2])
        v_data = v.compute().data

        v_new = v[np.array([0])[0]]
        assert_array_equal(v_new, v_data[0])

        v_new = v[np.array(0)]
        assert_array_equal(v_new, v_data[0])

        v_new = v[Variable((), np.array(0))]
        assert_array_equal(v_new, v_data[0])

    def test_getitem_fancy(self):
        v = self.cls(["x", "y"], [[0, 1, 2], [3, 4, 5]])
        v_data = v.compute().data

        ind = Variable(["a", "b"], [[0, 1, 1], [1, 1, 0]])
        v_new = v[ind]
        assert v_new.dims == ("a", "b", "y")
        assert_array_equal(v_new, v_data[[[0, 1, 1], [1, 1, 0]], :])

        # It would be ok if indexed with the multi-dimensional array including
        # the same name
        ind = Variable(["x", "b"], [[0, 1, 1], [1, 1, 0]])
        v_new = v[ind]
        assert v_new.dims == ("x", "b", "y")
        assert_array_equal(v_new, v_data[[[0, 1, 1], [1, 1, 0]], :])

        ind = Variable(["a", "b"], [[0, 1, 2], [2, 1, 0]])
        v_new = v[dict(y=ind)]
        assert v_new.dims == ("x", "a", "b")
        assert_array_equal(v_new, v_data[:, ([0, 1, 2], [2, 1, 0])])

        ind = Variable(["a", "b"], [[0, 0], [1, 1]])
        v_new = v[dict(x=[1, 0], y=ind)]
        assert v_new.dims == ("x", "a", "b")
        assert_array_equal(v_new, v_data[[1, 0]][:, ind])

        # along diagonal
        ind = Variable(["a"], [0, 1])
        v_new = v[ind, ind]
        assert v_new.dims == ("a",)
        assert_array_equal(v_new, v_data[[0, 1], [0, 1]])

        # with integer
        ind = Variable(["a", "b"], [[0, 0], [1, 1]])
        v_new = v[dict(x=0, y=ind)]
        assert v_new.dims == ("a", "b")
        assert_array_equal(v_new[0], v_data[0][[0, 0]])
        assert_array_equal(v_new[1], v_data[0][[1, 1]])

        # with slice
        ind = Variable(["a", "b"], [[0, 0], [1, 1]])
        v_new = v[dict(x=slice(None), y=ind)]
        assert v_new.dims == ("x", "a", "b")
        assert_array_equal(v_new, v_data[:, [[0, 0], [1, 1]]])

        ind = Variable(["a", "b"], [[0, 0], [1, 1]])
        v_new = v[dict(x=ind, y=slice(None))]
        assert v_new.dims == ("a", "b", "y")
        assert_array_equal(v_new, v_data[[[0, 0], [1, 1]], :])

        ind = Variable(["a", "b"], [[0, 0], [1, 1]])
        v_new = v[dict(x=ind, y=slice(None, 1))]
        assert v_new.dims == ("a", "b", "y")
        assert_array_equal(v_new, v_data[[[0, 0], [1, 1]], slice(None, 1)])

        # slice matches explicit dimension
        ind = Variable(["y"], [0, 1])
        v_new = v[ind, :2]
        assert v_new.dims == ("y",)
        assert_array_equal(v_new, v_data[[0, 1], [0, 1]])

        # with multiple slices
        v = self.cls(["x", "y", "z"], [[[1, 2, 3], [4, 5, 6]]])
        ind = Variable(["a", "b"], [[0]])
        v_new = v[ind, :, :]
        expected = Variable(["a", "b", "y", "z"], v.data[np.newaxis, ...])
        assert_identical(v_new, expected)

        v = Variable(["w", "x", "y", "z"], [[[[1, 2, 3], [4, 5, 6]]]])
        ind = Variable(["y"], [0])
        v_new = v[ind, :, 1:2, 2]
        expected = Variable(["y", "x"], [[6]])
        assert_identical(v_new, expected)

        # slice and vector mixed indexing resulting in the same dimension
        v = Variable(["x", "y", "z"], np.arange(60).reshape(3, 4, 5))
        ind = Variable(["x"], [0, 1, 2])
        v_new = v[:, ind]
        expected = Variable(("x", "z"), np.zeros((3, 5)))
        expected[0] = v.data[0, 0]
        expected[1] = v.data[1, 1]
        expected[2] = v.data[2, 2]
        assert_identical(v_new, expected)

        v_new = v[:, ind.data]
        assert v_new.shape == (3, 3, 5)

    def test_getitem_error(self):
        v = self.cls(["x", "y"], [[0, 1, 2], [3, 4, 5]])

        with pytest.raises(IndexError, match=r"labeled multi-"):
            v[[[0, 1], [1, 2]]]

        ind_x = Variable(["a"], [0, 1, 1])
        ind_y = Variable(["a"], [0, 1])
        with pytest.raises(IndexError, match=r"Dimensions of indexers "):
            v[ind_x, ind_y]

        ind = Variable(["a", "b"], [[True, False], [False, True]])
        with pytest.raises(IndexError, match=r"2-dimensional boolean"):
            v[dict(x=ind)]

        v = Variable(["x", "y", "z"], np.arange(60).reshape(3, 4, 5))
        ind = Variable(["x"], [0, 1])
        with pytest.raises(IndexError, match=r"Dimensions of indexers mis"):
            v[:, ind]

    @pytest.mark.parametrize(
        "mode",
        [
            "mean",
            "median",
            "reflect",
            "edge",
            "linear_ramp",
            "maximum",
            "minimum",
            "symmetric",
            "wrap",
        ],
    )
    @pytest.mark.parametrize("xr_arg, np_arg", _PAD_XR_NP_ARGS)
    @pytest.mark.filterwarnings(
        r"ignore:dask.array.pad.+? converts integers to floats."
    )
    def test_pad(self, mode, xr_arg, np_arg):
        data = np.arange(4 * 3 * 2).reshape(4, 3, 2)
        v = self.cls(["x", "y", "z"], data)

        actual = v.pad(mode=mode, **xr_arg)
        expected = np.pad(data, np_arg, mode=mode)

        assert_array_equal(actual, expected)
        assert isinstance(actual._data, type(v._data))

    @pytest.mark.parametrize("xr_arg, np_arg", _PAD_XR_NP_ARGS)
    def test_pad_constant_values(self, xr_arg, np_arg):
        data = np.arange(4 * 3 * 2).reshape(4, 3, 2)
        v = self.cls(["x", "y", "z"], data)

        actual = v.pad(**xr_arg)
        expected = np.pad(
            np.array(duck_array_ops.astype(v.data, float)),
            np_arg,
            mode="constant",
            constant_values=np.nan,
        )
        assert_array_equal(actual, expected)
        assert isinstance(actual._data, type(v._data))

        # for the boolean array, we pad False
        data = np.full_like(data, False, dtype=bool).reshape(4, 3, 2)
        v = self.cls(["x", "y", "z"], data)

        actual = v.pad(mode="constant", constant_values=False, **xr_arg)
        expected = np.pad(
            np.array(v.data), np_arg, mode="constant", constant_values=False
        )
        assert_array_equal(actual, expected)

    @pytest.mark.parametrize(
        ["keep_attrs", "attrs", "expected"],
        [
            pytest.param(None, {"a": 1, "b": 2}, {"a": 1, "b": 2}, id="default"),
            pytest.param(False, {"a": 1, "b": 2}, {}, id="False"),
            pytest.param(True, {"a": 1, "b": 2}, {"a": 1, "b": 2}, id="True"),
        ],
    )
    def test_pad_keep_attrs(self, keep_attrs, attrs, expected):
        data = np.arange(10, dtype=float)
        v = self.cls(["x"], data, attrs)

        keep_attrs_ = "default" if keep_attrs is None else keep_attrs

        with set_options(keep_attrs=keep_attrs_):
            actual = v.pad({"x": (1, 1)}, mode="constant", constant_values=np.nan)

            assert actual.attrs == expected

        actual = v.pad(
            {"x": (1, 1)},
            mode="constant",
            constant_values=np.nan,
            keep_attrs=keep_attrs,
        )
        assert actual.attrs == expected

    @pytest.mark.parametrize("d, w", (("x", 3), ("y", 5)))
    def test_rolling_window(self, d, w):
        # Just a working test. See test_nputils for the algorithm validation
        v = self.cls(["x", "y", "z"], np.arange(40 * 30 * 2).reshape(40, 30, 2))
        v_rolling = v.rolling_window(d, w, d + "_window")
        assert v_rolling.dims == ("x", "y", "z", d + "_window")
        assert v_rolling.shape == v.shape + (w,)

        v_rolling = v.rolling_window(d, w, d + "_window", center=True)
        assert v_rolling.dims == ("x", "y", "z", d + "_window")
        assert v_rolling.shape == v.shape + (w,)

        # dask and numpy result should be the same
        v_loaded = v.load().rolling_window(d, w, d + "_window", center=True)
        assert_array_equal(v_rolling, v_loaded)

        # numpy backend should not be over-written
        if isinstance(v._data, np.ndarray):
            with pytest.raises(ValueError):
                v_loaded[0] = 1.0

    def test_rolling_1d(self):
        x = self.cls("x", np.array([1, 2, 3, 4], dtype=float))

        kwargs = dict(dim="x", window=3, window_dim="xw")
        actual = x.rolling_window(**kwargs, center=True, fill_value=np.nan)
        expected = Variable(
            ("x", "xw"),
            np.array(
                [[np.nan, 1, 2], [1, 2, 3], [2, 3, 4], [3, 4, np.nan]], dtype=float
            ),
        )
        assert_equal(actual, expected)

        actual = x.rolling_window(**kwargs, center=False, fill_value=0.0)
        expected = self.cls(
            ("x", "xw"),
            np.array([[0, 0, 1], [0, 1, 2], [1, 2, 3], [2, 3, 4]], dtype=float),
        )
        assert_equal(actual, expected)

        x = self.cls(("y", "x"), np.stack([x, x * 1.1]))
        actual = x.rolling_window(**kwargs, center=False, fill_value=0.0)
        expected = self.cls(
            ("y", "x", "xw"), np.stack([expected.data, expected.data * 1.1], axis=0)
        )
        assert_equal(actual, expected)

    @pytest.mark.parametrize("center", [[True, True], [False, False]])
    @pytest.mark.parametrize("dims", [("x", "y"), ("y", "z"), ("z", "x")])
    def test_nd_rolling(self, center, dims):
        x = self.cls(
            ("x", "y", "z"),
            np.arange(7 * 6 * 8).reshape(7, 6, 8).astype(float),
        )
        window = [3, 3]
        actual = x.rolling_window(
            dim=dims,
            window=window,
            window_dim=[f"{k}w" for k in dims],
            center=center,
            fill_value=np.nan,
        )
        expected = x
        for dim, win, cent in zip(dims, window, center, strict=True):
            expected = expected.rolling_window(
                dim=dim,
                window=win,
                window_dim=f"{dim}w",
                center=cent,
                fill_value=np.nan,
            )
        assert_equal(actual, expected)

    @pytest.mark.parametrize(
        ("dim, window, window_dim, center"),
        [
            ("x", [3, 3], "x_w", True),
            ("x", 3, ("x_w", "x_w"), True),
            ("x", 3, "x_w", [True, True]),
        ],
    )
    def test_rolling_window_errors(self, dim, window, window_dim, center):
        x = self.cls(
            ("x", "y", "z"),
            np.arange(7 * 6 * 8).reshape(7, 6, 8).astype(float),
        )
        with pytest.raises(ValueError):
            x.rolling_window(
                dim=dim,
                window=window,
                window_dim=window_dim,
                center=center,
            )


class TestVariable(VariableSubclassobjects):
    def cls(self, *args, **kwargs) -> Variable:
        return Variable(*args, **kwargs)

    @pytest.fixture(autouse=True)
    def setup(self):
        self.d = np.random.random((10, 3)).astype(np.float64)

    def test_values(self):
        v = Variable(["time", "x"], self.d)
        assert_array_equal(v.values, self.d)
        assert source_ndarray(v.values) is self.d
        with pytest.raises(ValueError):
            # wrong size
            v.values = np.random.random(5)
        d2 = np.random.random((10, 3))
        v.values = d2
        assert source_ndarray(v.values) is d2

    def test_numpy_same_methods(self):
        v = Variable([], np.float32(0.0))
        assert v.item() == 0
        assert type(v.item()) is float

        v = IndexVariable("x", np.arange(5))
        assert 2 == v.searchsorted(2)

    @pytest.mark.filterwarnings("ignore:Converting non-default")
    @pytest.mark.parametrize(
        "values, unit",
        [
            (np.datetime64("2000-01-01"), "s"),
            (pd.Timestamp("2000-01-01T00"), "s"),
            (datetime(2000, 1, 1), "us"),
        ],
    )
    def test_datetime64_conversion_scalar(self, values, unit):
        # todo: check, if this test is OK
        v = Variable([], values)
        assert v.dtype == np.dtype(f"datetime64[{unit}]")
        assert np.issubdtype(v.values, "datetime64")
        assert v.values.dtype == np.dtype(f"datetime64[{unit}]")

    @pytest.mark.filterwarnings("ignore:Converting non-default")
    @pytest.mark.parametrize(
        "values, unit",
        [
            (np.timedelta64(1, "D"), "s"),
            (pd.Timedelta("1 day"), "us"),
            (timedelta(days=1), "us"),
        ],
    )
    def test_timedelta64_conversion_scalar(self, values, unit):
        # todo: discussion needed
        # todo: check, if this test is OK
        v = Variable([], values)
        assert v.dtype == np.dtype(f"timedelta64[{unit}]")
        assert np.issubdtype(v.values, "timedelta64")
        assert v.values.dtype == np.dtype(f"timedelta64[{unit}]")

    def test_0d_str(self):
        v = Variable([], "foo")
        assert v.dtype == np.dtype("U3")
        assert v.values == "foo"

        v = Variable([], np.bytes_("foo"))
        assert v.dtype == np.dtype("S3")
        assert v.values == "foo".encode("ascii")

    def test_0d_datetime(self):
        # todo: check, if this test is OK
        v = Variable([], pd.Timestamp("2000-01-01"))
        assert v.dtype == np.dtype("datetime64[s]")
        assert v.values == np.datetime64("2000-01-01", "s")

    @pytest.mark.filterwarnings("ignore:Converting non-default")
    @pytest.mark.parametrize(
        "values, unit", [(pd.to_timedelta("1s"), "us"), (np.timedelta64(1, "s"), "s")]
    )
    def test_0d_timedelta(self, values, unit):
        # todo: check, if this test is OK
        v = Variable([], values)
        assert v.dtype == np.dtype(f"timedelta64[{unit}]")
        assert v.values == np.timedelta64(10**9, "ns")

    def test_equals_and_identical(self):
        d = np.random.rand(10, 3)
        d[0, 0] = np.nan
        v1 = Variable(("dim1", "dim2"), data=d, attrs={"att1": 3, "att2": [1, 2, 3]})
        v2 = Variable(("dim1", "dim2"), data=d, attrs={"att1": 3, "att2": [1, 2, 3]})
        assert v1.equals(v2)
        assert v1.identical(v2)

        v3 = Variable(("dim1", "dim3"), data=d)
        assert not v1.equals(v3)

        v4 = Variable(("dim1", "dim2"), data=d)
        assert v1.equals(v4)
        assert not v1.identical(v4)

        v5 = deepcopy(v1)
        v5.values[:] = np.random.rand(10, 3)
        assert not v1.equals(v5)

        assert not v1.equals(None)
        assert not v1.equals(d)

        assert not v1.identical(None)
        assert not v1.identical(d)

    def test_broadcast_equals(self):
        v1 = Variable((), np.nan)
        v2 = Variable(("x"), [np.nan, np.nan])
        assert v1.broadcast_equals(v2)
        assert not v1.equals(v2)
        assert not v1.identical(v2)

        v3 = Variable(("x"), [np.nan])
        assert v1.broadcast_equals(v3)
        assert not v1.equals(v3)
        assert not v1.identical(v3)

        assert not v1.broadcast_equals(None)

        v4 = Variable(("x"), [np.nan] * 3)
        assert not v2.broadcast_equals(v4)

    def test_no_conflicts(self):
        v1 = Variable(("x"), [1, 2, np.nan, np.nan])
        v2 = Variable(("x"), [np.nan, 2, 3, np.nan])
        assert v1.no_conflicts(v2)
        assert not v1.equals(v2)
        assert not v1.broadcast_equals(v2)
        assert not v1.identical(v2)

        assert not v1.no_conflicts(None)

        v3 = Variable(("y"), [np.nan, 2, 3, np.nan])
        assert not v3.no_conflicts(v1)

        d = np.array([1, 2, np.nan, np.nan])
        assert not v1.no_conflicts(d)
        assert not v2.no_conflicts(d)

        v4 = Variable(("w", "x"), [d])
        assert v1.no_conflicts(v4)

    def test_as_variable(self):
        data = np.arange(10)
        expected = Variable("x", data)
        expected_extra = Variable(
            "x", data, attrs={"myattr": "val"}, encoding={"scale_factor": 1}
        )

        assert_identical(expected, as_variable(expected))

        ds = Dataset({"x": expected})
        var = as_variable(ds["x"]).to_base_variable()
        assert_identical(expected, var)
        assert not isinstance(ds["x"], Variable)
        assert isinstance(as_variable(ds["x"]), Variable)

        xarray_tuple = (
            expected_extra.dims,
            expected_extra.values,
            expected_extra.attrs,
            expected_extra.encoding,
        )
        assert_identical(expected_extra, as_variable(xarray_tuple))

        with pytest.raises(TypeError, match=r"tuple of form"):
            as_variable(tuple(data))
        with pytest.raises(ValueError, match=r"tuple of form"):  # GH1016
            as_variable(("five", "six", "seven"))
        with pytest.raises(TypeError, match=r"without an explicit list of dimensions"):
            as_variable(data)

        with pytest.warns(FutureWarning, match="IndexVariable"):
            actual = as_variable(data, name="x")
        assert_identical(expected.to_index_variable(), actual)

        actual = as_variable(0)
        expected = Variable([], 0)
        assert_identical(expected, actual)

        data = np.arange(9).reshape((3, 3))
        expected = Variable(("x", "y"), data)
        with pytest.raises(ValueError, match=r"without explicit dimension names"):
            as_variable(data, name="x")

        # name of nD variable matches dimension name
        actual = as_variable(expected, name="x")
        assert_identical(expected, actual)

        # test datetime, timedelta conversion
        dt = np.array([datetime(1999, 1, 1) + timedelta(days=x) for x in range(10)])
        with pytest.warns(FutureWarning, match="IndexVariable"):
            assert as_variable(dt, "time").dtype.kind == "M"
        td = np.array([timedelta(days=x) for x in range(10)])
        with pytest.warns(FutureWarning, match="IndexVariable"):
            assert as_variable(td, "time").dtype.kind == "m"

        with pytest.raises(TypeError):
            as_variable(("x", DataArray([])))

    def test_repr(self):
        v = Variable(["time", "x"], [[1, 2, 3], [4, 5, 6]], {"foo": "bar"})
        v = v.astype(np.uint64)
        expected = dedent(
            """
        <xarray.Variable (time: 2, x: 3)> Size: 48B
        array([[1, 2, 3],
               [4, 5, 6]], dtype=uint64)
        Attributes:
            foo:      bar
        """
        ).strip()
        assert expected == repr(v)

    def test_repr_lazy_data(self):
        v = Variable("x", LazilyIndexedArray(np.arange(2e5)))
        assert "200000 values with dtype" in repr(v)
        assert isinstance(v._data, LazilyIndexedArray)

    def test_detect_indexer_type(self):
        """Tests indexer type was correctly detected."""
        data = np.random.random((10, 11))
        v = Variable(["x", "y"], data)

        _, ind, _ = v._broadcast_indexes((0, 1))
        assert type(ind) is indexing.BasicIndexer

        _, ind, _ = v._broadcast_indexes((0, slice(0, 8, 2)))
        assert type(ind) is indexing.BasicIndexer

        _, ind, _ = v._broadcast_indexes((0, [0, 1]))
        assert type(ind) is indexing.OuterIndexer

        _, ind, _ = v._broadcast_indexes(([0, 1], 1))
        assert type(ind) is indexing.OuterIndexer

        _, ind, _ = v._broadcast_indexes(([0, 1], [1, 2]))
        assert type(ind) is indexing.OuterIndexer

        _, ind, _ = v._broadcast_indexes(([0, 1], slice(0, 8, 2)))
        assert type(ind) is indexing.OuterIndexer

        vind = Variable(("a",), [0, 1])
        _, ind, _ = v._broadcast_indexes((vind, slice(0, 8, 2)))
        assert type(ind) is indexing.OuterIndexer

        vind = Variable(("y",), [0, 1])
        _, ind, _ = v._broadcast_indexes((vind, 3))
        assert type(ind) is indexing.OuterIndexer

        vind = Variable(("a",), [0, 1])
        _, ind, _ = v._broadcast_indexes((vind, vind))
        assert type(ind) is indexing.VectorizedIndexer

        vind = Variable(("a", "b"), [[0, 2], [1, 3]])
        _, ind, _ = v._broadcast_indexes((vind, 3))
        assert type(ind) is indexing.VectorizedIndexer

    def test_indexer_type(self):
        # GH:issue:1688. Wrong indexer type induces NotImplementedError
        data = np.random.random((10, 11))
        v = Variable(["x", "y"], data)

        def assert_indexer_type(key, object_type):
            dims, index_tuple, new_order = v._broadcast_indexes(key)
            assert isinstance(index_tuple, object_type)

        # should return BasicIndexer
        assert_indexer_type((0, 1), BasicIndexer)
        assert_indexer_type((0, slice(None, None)), BasicIndexer)
        assert_indexer_type((Variable([], 3), slice(None, None)), BasicIndexer)
        assert_indexer_type((Variable([], 3), (Variable([], 6))), BasicIndexer)

        # should return OuterIndexer
        assert_indexer_type(([0, 1], 1), OuterIndexer)
        assert_indexer_type(([0, 1], [1, 2]), OuterIndexer)
        assert_indexer_type((Variable(("x"), [0, 1]), 1), OuterIndexer)
        assert_indexer_type((Variable(("x"), [0, 1]), slice(None, None)), OuterIndexer)
        assert_indexer_type(
            (Variable(("x"), [0, 1]), Variable(("y"), [0, 1])), OuterIndexer
        )

        # should return VectorizedIndexer
        assert_indexer_type((Variable(("y"), [0, 1]), [0, 1]), VectorizedIndexer)
        assert_indexer_type(
            (Variable(("z"), [0, 1]), Variable(("z"), [0, 1])), VectorizedIndexer
        )
        assert_indexer_type(
            (
                Variable(("a", "b"), [[0, 1], [1, 2]]),
                Variable(("a", "b"), [[0, 1], [1, 2]]),
            ),
            VectorizedIndexer,
        )

    def test_items(self):
        data = np.random.random((10, 11))
        v = Variable(["x", "y"], data)
        # test slicing
        assert_identical(v, v[:])
        assert_identical(v, v[...])
        assert_identical(Variable(["y"], data[0]), v[0])
        assert_identical(Variable(["x"], data[:, 0]), v[:, 0])
        assert_identical(Variable(["x", "y"], data[:3, :2]), v[:3, :2])
        # test array indexing
        x = Variable(["x"], np.arange(10))
        y = Variable(["y"], np.arange(11))
        assert_identical(v, v[x.values])
        assert_identical(v, v[x])
        assert_identical(v[:3], v[x < 3])
        assert_identical(v[:, 3:], v[:, y >= 3])
        assert_identical(v[:3, 3:], v[x < 3, y >= 3])
        assert_identical(v[:3, :2], v[x[:3], y[:2]])
        assert_identical(v[:3, :2], v[range(3), range(2)])
        # test iteration
        for n, item in enumerate(v):
            assert_identical(Variable(["y"], data[n]), item)
        with pytest.raises(TypeError, match=r"iteration over a 0-d"):
            iter(Variable([], 0))
        # test setting
        v.values[:] = 0
        assert np.all(v.values == 0)
        # test orthogonal setting
        v[range(10), range(11)] = 1
        assert_array_equal(v.values, np.ones((10, 11)))

    def test_getitem_basic(self):
        v = self.cls(["x", "y"], [[0, 1, 2], [3, 4, 5]])

        # int argument
        v_new = v[0]
        assert v_new.dims == ("y",)
        assert_array_equal(v_new, v._data[0])

        # slice argument
        v_new = v[:2]
        assert v_new.dims == ("x", "y")
        assert_array_equal(v_new, v._data[:2])

        # list arguments
        v_new = v[[0]]
        assert v_new.dims == ("x", "y")
        assert_array_equal(v_new, v._data[[0]])

        v_new = v[[]]
        assert v_new.dims == ("x", "y")
        assert_array_equal(v_new, v._data[[]])

        # dict arguments
        v_new = v[dict(x=0)]
        assert v_new.dims == ("y",)
        assert_array_equal(v_new, v._data[0])

        v_new = v[dict(x=0, y=slice(None))]
        assert v_new.dims == ("y",)
        assert_array_equal(v_new, v._data[0])

        v_new = v[dict(x=0, y=1)]
        assert v_new.dims == ()
        assert_array_equal(v_new, v._data[0, 1])

        v_new = v[dict(y=1)]
        assert v_new.dims == ("x",)
        assert_array_equal(v_new, v._data[:, 1])

        # tuple argument
        v_new = v[(slice(None), 1)]
        assert v_new.dims == ("x",)
        assert_array_equal(v_new, v._data[:, 1])

        # test that we obtain a modifiable view when taking a 0d slice
        v_new = v[0, 0]
        v_new[...] += 99
        assert_array_equal(v_new, v._data[0, 0])

    def test_getitem_with_mask_2d_input(self):
        v = Variable(("x", "y"), [[0, 1, 2], [3, 4, 5]])
        assert_identical(
            v._getitem_with_mask(([-1, 0], [1, -1])),
            Variable(("x", "y"), [[np.nan, np.nan], [1, np.nan]]),
        )
        assert_identical(v._getitem_with_mask((slice(2), [0, 1, 2])), v)

    def test_isel(self):
        v = Variable(["time", "x"], self.d)
        assert_identical(v.isel(time=slice(None)), v)
        assert_identical(v.isel(time=0), v[0])
        assert_identical(v.isel(time=slice(0, 3)), v[:3])
        assert_identical(v.isel(x=0), v[:, 0])
        assert_identical(v.isel(x=[0, 2]), v[:, [0, 2]])
        assert_identical(v.isel(time=[]), v[[]])
        with pytest.raises(
            ValueError,
            match=r"Dimensions {'not_a_dim'} do not exist. Expected one or more of "
            r"\('time', 'x'\)",
        ):
            v.isel(not_a_dim=0)
        with pytest.warns(
            UserWarning,
            match=r"Dimensions {'not_a_dim'} do not exist. Expected one or more of "
            r"\('time', 'x'\)",
        ):
            v.isel(not_a_dim=0, missing_dims="warn")
        assert_identical(v, v.isel(not_a_dim=0, missing_dims="ignore"))

    def test_index_0d_numpy_string(self):
        # regression test to verify our work around for indexing 0d strings
        v = Variable([], np.bytes_("asdf"))
        assert_identical(v[()], v)

        v = Variable([], np.str_("asdf"))
        assert_identical(v[()], v)

    def test_indexing_0d_unicode(self):
        # regression test for GH568
        actual = Variable(("x"), ["tmax"])[0][()]
        expected = Variable((), "tmax")
        assert_identical(actual, expected)

    @pytest.mark.parametrize("fill_value", [dtypes.NA, 2, 2.0])
    def test_shift(self, fill_value):
        v = Variable("x", [1, 2, 3, 4, 5])

        assert_identical(v, v.shift(x=0))
        assert v is not v.shift(x=0)

        expected = Variable("x", [np.nan, np.nan, 1, 2, 3])
        assert_identical(expected, v.shift(x=2))

        if fill_value == dtypes.NA:
            # if we supply the default, we expect the missing value for a
            # float array
            fill_value_exp = np.nan
        else:
            fill_value_exp = fill_value

        expected = Variable("x", [fill_value_exp, 1, 2, 3, 4])
        assert_identical(expected, v.shift(x=1, fill_value=fill_value))

        expected = Variable("x", [2, 3, 4, 5, fill_value_exp])
        assert_identical(expected, v.shift(x=-1, fill_value=fill_value))

        expected = Variable("x", [fill_value_exp] * 5)
        assert_identical(expected, v.shift(x=5, fill_value=fill_value))
        assert_identical(expected, v.shift(x=6, fill_value=fill_value))

        with pytest.raises(ValueError, match=r"dimension"):
            v.shift(z=0)

        v = Variable("x", [1, 2, 3, 4, 5], {"foo": "bar"})
        assert_identical(v, v.shift(x=0))

        expected = Variable("x", [fill_value_exp, 1, 2, 3, 4], {"foo": "bar"})
        assert_identical(expected, v.shift(x=1, fill_value=fill_value))

    def test_shift2d(self):
        v = Variable(("x", "y"), [[1, 2], [3, 4]])
        expected = Variable(("x", "y"), [[np.nan, np.nan], [np.nan, 1]])
        assert_identical(expected, v.shift(x=1, y=1))

    def test_roll(self):
        v = Variable("x", [1, 2, 3, 4, 5])

        assert_identical(v, v.roll(x=0))
        assert v is not v.roll(x=0)

        expected = Variable("x", [5, 1, 2, 3, 4])
        assert_identical(expected, v.roll(x=1))
        assert_identical(expected, v.roll(x=-4))
        assert_identical(expected, v.roll(x=6))

        expected = Variable("x", [4, 5, 1, 2, 3])
        assert_identical(expected, v.roll(x=2))
        assert_identical(expected, v.roll(x=-3))

        with pytest.raises(ValueError, match=r"dimension"):
            v.roll(z=0)

    def test_roll_consistency(self):
        v = Variable(("x", "y"), np.random.randn(5, 6))

        for axis, dim in [(0, "x"), (1, "y")]:
            for shift in [-3, 0, 1, 7, 11]:
                expected = np.roll(v.values, shift, axis=axis)
                actual = v.roll(**{dim: shift}).values
                assert_array_equal(expected, actual)

    def test_transpose(self):
        v = Variable(["time", "x"], self.d)
        v2 = Variable(["x", "time"], self.d.T)
        assert_identical(v, v2.transpose())
        assert_identical(v.transpose(), v.T)
        x = np.random.randn(2, 3, 4, 5)
        w = Variable(["a", "b", "c", "d"], x)
        w2 = Variable(["d", "b", "c", "a"], np.einsum("abcd->dbca", x))
        assert w2.shape == (5, 3, 4, 2)
        assert_identical(w2, w.transpose("d", "b", "c", "a"))
        assert_identical(w2, w.transpose("d", ..., "a"))
        assert_identical(w2, w.transpose("d", "b", "c", ...))
        assert_identical(w2, w.transpose(..., "b", "c", "a"))
        assert_identical(w, w2.transpose("a", "b", "c", "d"))
        w3 = Variable(["b", "c", "d", "a"], np.einsum("abcd->bcda", x))
        assert_identical(w, w3.transpose("a", "b", "c", "d"))

        # test missing dimension, raise error
        with pytest.raises(ValueError):
            v.transpose(..., "not_a_dim")

        # test missing dimension, ignore error
        actual = v.transpose(..., "not_a_dim", missing_dims="ignore")
        expected_ell = v.transpose(...)
        assert_identical(expected_ell, actual)

        # test missing dimension, raise warning
        with pytest.warns(UserWarning):
            v.transpose(..., "not_a_dim", missing_dims="warn")
            assert_identical(expected_ell, actual)

    @pytest.mark.filterwarnings("ignore:Converting non-default")
    def test_transpose_0d(self):
        for value in [
            3.5,
            ("a", 1),
            np.datetime64("2000-01-01"),
            np.timedelta64(1, "h"),
            None,
            object(),
        ]:
            variable = Variable([], value)
            actual = variable.transpose()
            assert_identical(actual, variable)

    def test_pandas_categorical_dtype(self):
        data = pd.Categorical(np.arange(10, dtype="int64"))
        v = self.cls("x", data)
        print(v)  # should not error
        assert pd.api.types.is_extension_array_dtype(v.dtype)

    def test_squeeze(self):
        v = Variable(["x", "y"], [[1]])
        assert_identical(Variable([], 1), v.squeeze())
        assert_identical(Variable(["y"], [1]), v.squeeze("x"))
        assert_identical(Variable(["y"], [1]), v.squeeze(["x"]))
        assert_identical(Variable(["x"], [1]), v.squeeze("y"))
        assert_identical(Variable([], 1), v.squeeze(["x", "y"]))

        v = Variable(["x", "y"], [[1, 2]])
        assert_identical(Variable(["y"], [1, 2]), v.squeeze())
        assert_identical(Variable(["y"], [1, 2]), v.squeeze("x"))
        with pytest.raises(ValueError, match=r"cannot select a dimension"):
            v.squeeze("y")

    def test_get_axis_num(self) -> None:
        v = Variable(["x", "y", "z"], np.random.randn(2, 3, 4))
        assert v.get_axis_num("x") == 0
        assert v.get_axis_num(["x"]) == (0,)
        assert v.get_axis_num(["x", "y"]) == (0, 1)
        assert v.get_axis_num(["z", "y", "x"]) == (2, 1, 0)
        with pytest.raises(ValueError, match=r"not found in array dim"):
            v.get_axis_num("foobar")
        # Test the type annotations: mypy will complain if the inferred
        # type is wrong
        v.get_axis_num("x") + 0
        v.get_axis_num(["x"]) + ()
        v.get_axis_num(("x", "y")) + ()

    def test_set_dims(self):
        v = Variable(["x"], [0, 1])
        actual = v.set_dims(["x", "y"])
        expected = Variable(["x", "y"], [[0], [1]])
        assert_identical(actual, expected)

        actual = v.set_dims(["y", "x"])
        assert_identical(actual, expected.T)

        actual = v.set_dims({"x": 2, "y": 2})
        expected = Variable(["x", "y"], [[0, 0], [1, 1]])
        assert_identical(actual, expected)

        v = Variable(["foo"], [0, 1])
        actual = v.set_dims("foo")
        expected = v
        assert_identical(actual, expected)

        with pytest.raises(ValueError, match=r"must be a superset"):
            v.set_dims(["z"])

    def test_set_dims_object_dtype(self):
        v = Variable([], ("a", 1))
        actual = v.set_dims(("x",), (3,))
        exp_values = np.empty((3,), dtype=object)
        for i in range(3):
            exp_values[i] = ("a", 1)
        expected = Variable(["x"], exp_values)
        assert_identical(actual, expected)

    def test_stack(self):
        v = Variable(["x", "y"], [[0, 1], [2, 3]], {"foo": "bar"})
        actual = v.stack(z=("x", "y"))
        expected = Variable("z", [0, 1, 2, 3], v.attrs)
        assert_identical(actual, expected)

        actual = v.stack(z=("x",))
        expected = Variable(("y", "z"), v.data.T, v.attrs)
        assert_identical(actual, expected)

        actual = v.stack(z=())
        assert_identical(actual, v)

        actual = v.stack(X=("x",), Y=("y",)).transpose("X", "Y")
        expected = Variable(("X", "Y"), v.data, v.attrs)
        assert_identical(actual, expected)

    def test_stack_errors(self):
        v = Variable(["x", "y"], [[0, 1], [2, 3]], {"foo": "bar"})

        with pytest.raises(ValueError, match=r"invalid existing dim"):
            v.stack(z=("x1",))
        with pytest.raises(ValueError, match=r"cannot create a new dim"):
            v.stack(x=("x",))

    def test_unstack(self):
        v = Variable("z", [0, 1, 2, 3], {"foo": "bar"})
        actual = v.unstack(z={"x": 2, "y": 2})
        expected = Variable(("x", "y"), [[0, 1], [2, 3]], v.attrs)
        assert_identical(actual, expected)

        actual = v.unstack(z={"x": 4, "y": 1})
        expected = Variable(("x", "y"), [[0], [1], [2], [3]], v.attrs)
        assert_identical(actual, expected)

        actual = v.unstack(z={"x": 4})
        expected = Variable("x", [0, 1, 2, 3], v.attrs)
        assert_identical(actual, expected)

    def test_unstack_errors(self):
        v = Variable("z", [0, 1, 2, 3])
        with pytest.raises(ValueError, match=r"invalid existing dim"):
            v.unstack(foo={"x": 4})
        with pytest.raises(ValueError, match=r"cannot create a new dim"):
            v.stack(z=("z",))
        with pytest.raises(ValueError, match=r"the product of the new dim"):
            v.unstack(z={"x": 5})

    def test_unstack_2d(self):
        v = Variable(["x", "y"], [[0, 1], [2, 3]])
        actual = v.unstack(y={"z": 2})
        expected = Variable(["x", "z"], v.data)
        assert_identical(actual, expected)

        actual = v.unstack(x={"z": 2})
        expected = Variable(["y", "z"], v.data.T)
        assert_identical(actual, expected)

    def test_stack_unstack_consistency(self):
        v = Variable(["x", "y"], [[0, 1], [2, 3]])
        actual = v.stack(z=("x", "y")).unstack(z={"x": 2, "y": 2})
        assert_identical(actual, v)

    @pytest.mark.filterwarnings("error::RuntimeWarning")
    def test_unstack_without_missing(self):
        v = Variable(["z"], [0, 1, 2, 3])
        expected = Variable(["x", "y"], [[0, 1], [2, 3]])

        actual = v.unstack(z={"x": 2, "y": 2})

        assert_identical(actual, expected)

    def test_broadcasting_math(self):
        x = np.random.randn(2, 3)
        v = Variable(["a", "b"], x)
        # 1d to 2d broadcasting
        assert_identical(v * v, Variable(["a", "b"], np.einsum("ab,ab->ab", x, x)))
        assert_identical(v * v[0], Variable(["a", "b"], np.einsum("ab,b->ab", x, x[0])))
        assert_identical(v[0] * v, Variable(["b", "a"], np.einsum("b,ab->ba", x[0], x)))
        assert_identical(
            v[0] * v[:, 0], Variable(["b", "a"], np.einsum("b,a->ba", x[0], x[:, 0]))
        )
        # higher dim broadcasting
        y = np.random.randn(3, 4, 5)
        w = Variable(["b", "c", "d"], y)
        assert_identical(
            v * w, Variable(["a", "b", "c", "d"], np.einsum("ab,bcd->abcd", x, y))
        )
        assert_identical(
            w * v, Variable(["b", "c", "d", "a"], np.einsum("bcd,ab->bcda", y, x))
        )
        assert_identical(
            v * w[0], Variable(["a", "b", "c", "d"], np.einsum("ab,cd->abcd", x, y[0]))
        )

    @pytest.mark.filterwarnings("ignore:Duplicate dimension names")
    def test_broadcasting_failures(self):
        a = Variable(["x"], np.arange(10))
        b = Variable(["x"], np.arange(5))
        c = Variable(["x", "x"], np.arange(100).reshape(10, 10))
        with pytest.raises(ValueError, match=r"mismatched lengths"):
            a + b
        with pytest.raises(ValueError, match=r"duplicate dimensions"):
            a + c

    def test_inplace_math(self):
        x = np.arange(5)
        v = Variable(["x"], x)
        v2 = v
        v2 += 1
        assert v is v2
        # since we provided an ndarray for data, it is also modified in-place
        assert source_ndarray(v.values) is x
        assert_array_equal(v.values, np.arange(5) + 1)

        with pytest.raises(ValueError, match=r"dimensions cannot change"):
            v += Variable("y", np.arange(5))

    def test_inplace_math_error(self):
        x = np.arange(5)
        v = IndexVariable(["x"], x)
        with pytest.raises(
            TypeError, match=r"Values of an IndexVariable are immutable"
        ):
            v += 1

    def test_reduce(self):
        v = Variable(["x", "y"], self.d, {"ignored": "attributes"})
        assert_identical(v.reduce(np.std, "x"), Variable(["y"], self.d.std(axis=0)))
        assert_identical(v.reduce(np.std, axis=0), v.reduce(np.std, dim="x"))
        assert_identical(
            v.reduce(np.std, ["y", "x"]), Variable([], self.d.std(axis=(0, 1)))
        )
        assert_identical(v.reduce(np.std), Variable([], self.d.std()))
        assert_identical(
            v.reduce(np.mean, "x").reduce(np.std, "y"),
            Variable([], self.d.mean(axis=0).std()),
        )
        assert_allclose(v.mean("x"), v.reduce(np.mean, "x"))

        with pytest.raises(ValueError, match=r"cannot supply both"):
            v.mean(dim="x", axis=0)

    @requires_bottleneck
    @pytest.mark.parametrize("compute_backend", ["bottleneck"], indirect=True)
    def test_reduce_use_bottleneck(self, monkeypatch, compute_backend):
        def raise_if_called(*args, **kwargs):
            raise RuntimeError("should not have been called")

        import bottleneck as bn

        monkeypatch.setattr(bn, "nanmin", raise_if_called)

        v = Variable("x", [0.0, np.nan, 1.0])
        with pytest.raises(RuntimeError, match="should not have been called"):
            with set_options(use_bottleneck=True):
                v.min()

        with set_options(use_bottleneck=False):
            v.min()

    @pytest.mark.parametrize("skipna", [True, False, None])
    @pytest.mark.parametrize("q", [0.25, [0.50], [0.25, 0.75]])
    @pytest.mark.parametrize(
        "axis, dim",
        zip([None, 0, [0], [0, 1]], [None, "x", ["x"], ["x", "y"]], strict=True),
    )
    def test_quantile(self, q, axis, dim, skipna):
        d = self.d.copy()
        d[0, 0] = np.nan

        v = Variable(["x", "y"], d)
        actual = v.quantile(q, dim=dim, skipna=skipna)
        _percentile_func = np.nanpercentile if skipna in (True, None) else np.percentile
        expected = _percentile_func(d, np.array(q) * 100, axis=axis)
        np.testing.assert_allclose(actual.values, expected)

    @requires_dask
    @pytest.mark.parametrize("q", [0.25, [0.50], [0.25, 0.75]])
    @pytest.mark.parametrize("axis, dim", [[1, "y"], [[1], ["y"]]])
    def test_quantile_dask(self, q, axis, dim):
        v = Variable(["x", "y"], self.d).chunk({"x": 2})
        actual = v.quantile(q, dim=dim)
        assert isinstance(actual.data, dask_array_type)
        expected = np.nanpercentile(self.d, np.array(q) * 100, axis=axis)
        np.testing.assert_allclose(actual.values, expected)

    @pytest.mark.parametrize("method", ["midpoint", "lower"])
    @pytest.mark.parametrize(
        "use_dask", [pytest.param(True, marks=requires_dask), False]
    )
    def test_quantile_method(self, method, use_dask) -> None:
        v = Variable(["x", "y"], self.d)
        if use_dask:
            v = v.chunk({"x": 2})

        q = np.array([0.25, 0.5, 0.75])
        actual = v.quantile(q, dim="y", method=method)

        expected = np.nanquantile(self.d, q, axis=1, method=method)

        if use_dask:
            assert isinstance(actual.data, dask_array_type)

        np.testing.assert_allclose(actual.values, expected)

    @pytest.mark.parametrize("method", ["midpoint", "lower"])
    def test_quantile_interpolation_deprecation(self, method) -> None:
        v = Variable(["x", "y"], self.d)
        q = np.array([0.25, 0.5, 0.75])

        with pytest.warns(
            FutureWarning,
            match="`interpolation` argument to quantile was renamed to `method`",
        ):
            actual = v.quantile(q, dim="y", interpolation=method)

        expected = v.quantile(q, dim="y", method=method)

        np.testing.assert_allclose(actual.values, expected.values)

        with warnings.catch_warnings(record=True):
            with pytest.raises(TypeError, match="interpolation and method keywords"):
                v.quantile(q, dim="y", interpolation=method, method=method)

    @requires_dask
    def test_quantile_chunked_dim_error(self):
        v = Variable(["x", "y"], self.d).chunk({"x": 2})

        if has_dask_ge_2024_11_0:
            # Dask rechunks
            np.testing.assert_allclose(
                v.compute().quantile(0.5, dim="x"), v.quantile(0.5, dim="x")
            )

        else:
            # this checks for ValueError in dask.array.apply_gufunc
            with pytest.raises(ValueError, match=r"consists of multiple chunks"):
                v.quantile(0.5, dim="x")

    @pytest.mark.parametrize("compute_backend", ["numbagg", None], indirect=True)
    @pytest.mark.parametrize("q", [-0.1, 1.1, [2], [0.25, 2]])
    def test_quantile_out_of_bounds(self, q, compute_backend):
        v = Variable(["x", "y"], self.d)

        # escape special characters
        with pytest.raises(
            ValueError,
            match=r"(Q|q)uantiles must be in the range \[0, 1\]",
        ):
            v.quantile(q, dim="x")

    @requires_dask
    @requires_bottleneck
    def test_rank_dask(self):
        # Instead of a single test here, we could parameterize the other tests for both
        # arrays. But this is sufficient.
        v = Variable(
            ["x", "y"], [[30.0, 1.0, np.nan, 20.0, 4.0], [30.0, 1.0, np.nan, 20.0, 4.0]]
        ).chunk(x=1)
        expected = Variable(
            ["x", "y"], [[4.0, 1.0, np.nan, 3.0, 2.0], [4.0, 1.0, np.nan, 3.0, 2.0]]
        )
        assert_equal(v.rank("y").compute(), expected)

        with pytest.raises(
            ValueError, match=r" with dask='parallelized' consists of multiple chunks"
        ):
            v.rank("x")

    def test_rank_use_bottleneck(self):
        v = Variable(["x"], [3.0, 1.0, np.nan, 2.0, 4.0])
        with set_options(use_bottleneck=False):
            with pytest.raises(RuntimeError):
                v.rank("x")

    @requires_bottleneck
    def test_rank(self):
        import bottleneck as bn

        # floats
        v = Variable(["x", "y"], [[3, 4, np.nan, 1]])
        expect_0 = bn.nanrankdata(v.data, axis=0)
        expect_1 = bn.nanrankdata(v.data, axis=1)
        np.testing.assert_allclose(v.rank("x").values, expect_0)
        np.testing.assert_allclose(v.rank("y").values, expect_1)
        # int
        v = Variable(["x"], [3, 2, 1])
        expect = bn.rankdata(v.data, axis=0)
        np.testing.assert_allclose(v.rank("x").values, expect)
        # str
        v = Variable(["x"], ["c", "b", "a"])
        expect = bn.rankdata(v.data, axis=0)
        np.testing.assert_allclose(v.rank("x").values, expect)
        # pct
        v = Variable(["x"], [3.0, 1.0, np.nan, 2.0, 4.0])
        v_expect = Variable(["x"], [0.75, 0.25, np.nan, 0.5, 1.0])
        assert_equal(v.rank("x", pct=True), v_expect)
        # invalid dim
        with pytest.raises(ValueError):
            # apply_ufunc error message isn't great here — `ValueError: tuple.index(x): x not in tuple`
            v.rank("y")

    def test_big_endian_reduce(self):
        # regression test for GH489
        data = np.ones(5, dtype=">f4")
        v = Variable(["x"], data)
        expected = Variable([], 5)
        assert_identical(expected, v.sum())

    def test_reduce_funcs(self):
        v = Variable("x", np.array([1, np.nan, 2, 3]))
        assert_identical(v.mean(), Variable([], 2))
        assert_identical(v.mean(skipna=True), Variable([], 2))
        assert_identical(v.mean(skipna=False), Variable([], np.nan))
        assert_identical(np.mean(v), Variable([], 2))

        assert_identical(v.prod(), Variable([], 6))
        assert_identical(v.cumsum(axis=0), Variable("x", np.array([1, 1, 3, 6])))
        assert_identical(v.cumprod(axis=0), Variable("x", np.array([1, 1, 2, 6])))
        assert_identical(v.var(), Variable([], 2.0 / 3))
        assert_identical(v.median(), Variable([], 2))

        v = Variable("x", [True, False, False])
        assert_identical(v.any(), Variable([], True))
        assert_identical(v.all(dim="x"), Variable([], False))

        v = Variable("t", pd.date_range("2000-01-01", periods=3))
        assert v.argmax(skipna=True, dim="t") == 2

        assert_identical(v.max(), Variable([], pd.Timestamp("2000-01-03")))

    def test_reduce_keepdims(self):
        v = Variable(["x", "y"], self.d)

        with set_options(use_numbagg=False):
            assert_identical(
                v.mean(keepdims=True), Variable(v.dims, np.mean(self.d, keepdims=True))
            )
            assert_identical(
                v.mean(dim="x", keepdims=True),
                Variable(v.dims, np.mean(self.d, axis=0, keepdims=True)),
            )
            assert_identical(
                v.mean(dim="y", keepdims=True),
                Variable(v.dims, np.mean(self.d, axis=1, keepdims=True)),
            )
            assert_identical(
                v.mean(dim=["y", "x"], keepdims=True),
                Variable(v.dims, np.mean(self.d, axis=(1, 0), keepdims=True)),
            )

            v = Variable([], 1.0)
            assert_identical(
                v.mean(keepdims=True), Variable([], np.mean(v.data, keepdims=True))
            )

    @requires_dask
    def test_reduce_keepdims_dask(self):
        import dask.array

        v = Variable(["x", "y"], self.d).chunk()

        actual = v.mean(keepdims=True)
        assert isinstance(actual.data, dask.array.Array)

        expected = Variable(v.dims, np.mean(self.d, keepdims=True))
        assert_identical(actual, expected)

        actual = v.mean(dim="y", keepdims=True)
        assert isinstance(actual.data, dask.array.Array)

        expected = Variable(v.dims, np.mean(self.d, axis=1, keepdims=True))
        assert_identical(actual, expected)

    def test_reduce_keep_attrs(self):
        _attrs = {"units": "test", "long_name": "testing"}

        v = Variable(["x", "y"], self.d, _attrs)

        # Test dropped attrs
        vm = v.mean()
        assert len(vm.attrs) == 0
        assert vm.attrs == {}

        # Test kept attrs
        vm = v.mean(keep_attrs=True)
        assert len(vm.attrs) == len(_attrs)
        assert vm.attrs == _attrs

    def test_binary_ops_keep_attrs(self):
        _attrs = {"units": "test", "long_name": "testing"}
        a = Variable(["x", "y"], np.random.randn(3, 3), _attrs)
        b = Variable(["x", "y"], np.random.randn(3, 3), _attrs)
        # Test dropped attrs
        d = a - b  # just one operation
        assert d.attrs == {}
        # Test kept attrs
        with set_options(keep_attrs=True):
            d = a - b
        assert d.attrs == _attrs

    def test_count(self):
        expected = Variable([], 3)
        actual = Variable(["x"], [1, 2, 3, np.nan]).count()
        assert_identical(expected, actual)

        v = Variable(["x"], np.array(["1", "2", "3", np.nan], dtype=object))
        actual = v.count()
        assert_identical(expected, actual)

        actual = Variable(["x"], [True, False, True]).count()
        assert_identical(expected, actual)
        assert actual.dtype == int

        expected = Variable(["x"], [2, 3])
        actual = Variable(["x", "y"], [[1, 0, np.nan], [1, 1, 1]]).count("y")
        assert_identical(expected, actual)

    def test_setitem(self):
        v = Variable(["x", "y"], [[0, 3, 2], [3, 4, 5]])
        v[0, 1] = 1
        assert v[0, 1] == 1

        v = Variable(["x", "y"], [[0, 3, 2], [3, 4, 5]])
        v[dict(x=[0, 1])] = 1
        assert_array_equal(v[[0, 1]], np.ones_like(v[[0, 1]]))

        # boolean indexing
        v = Variable(["x", "y"], [[0, 3, 2], [3, 4, 5]])
        v[dict(x=[True, False])] = 1

        assert_array_equal(v[0], np.ones_like(v[0]))
        v = Variable(["x", "y"], [[0, 3, 2], [3, 4, 5]])
        v[dict(x=[True, False], y=[False, True, False])] = 1
        assert v[0, 1] == 1

    def test_setitem_fancy(self):
        # assignment which should work as np.ndarray does
        def assert_assigned_2d(array, key_x, key_y, values):
            expected = array.copy()
            expected[key_x, key_y] = values
            v = Variable(["x", "y"], array)
            v[dict(x=key_x, y=key_y)] = values
            assert_array_equal(expected, v)

        # 1d vectorized indexing
        assert_assigned_2d(
            np.random.randn(4, 3),
            key_x=Variable(["a"], [0, 1]),
            key_y=Variable(["a"], [0, 1]),
            values=0,
        )
        assert_assigned_2d(
            np.random.randn(4, 3),
            key_x=Variable(["a"], [0, 1]),
            key_y=Variable(["a"], [0, 1]),
            values=Variable((), 0),
        )
        assert_assigned_2d(
            np.random.randn(4, 3),
            key_x=Variable(["a"], [0, 1]),
            key_y=Variable(["a"], [0, 1]),
            values=Variable(("a"), [3, 2]),
        )
        assert_assigned_2d(
            np.random.randn(4, 3),
            key_x=slice(None),
            key_y=Variable(["a"], [0, 1]),
            values=Variable(("a"), [3, 2]),
        )

        # 2d-vectorized indexing
        assert_assigned_2d(
            np.random.randn(4, 3),
            key_x=Variable(["a", "b"], [[0, 1]]),
            key_y=Variable(["a", "b"], [[1, 0]]),
            values=0,
        )
        assert_assigned_2d(
            np.random.randn(4, 3),
            key_x=Variable(["a", "b"], [[0, 1]]),
            key_y=Variable(["a", "b"], [[1, 0]]),
            values=[0],
        )
        assert_assigned_2d(
            np.random.randn(5, 4),
            key_x=Variable(["a", "b"], [[0, 1], [2, 3]]),
            key_y=Variable(["a", "b"], [[1, 0], [3, 3]]),
            values=[2, 3],
        )

        # vindex with slice
        v = Variable(["x", "y", "z"], np.ones((4, 3, 2)))
        ind = Variable(["a"], [0, 1])
        v[dict(x=ind, z=ind)] = 0
        expected = Variable(["x", "y", "z"], np.ones((4, 3, 2)))
        expected[0, :, 0] = 0
        expected[1, :, 1] = 0
        assert_identical(expected, v)

        # dimension broadcast
        v = Variable(["x", "y"], np.ones((3, 2)))
        ind = Variable(["a", "b"], [[0, 1]])
        v[ind, :] = 0
        expected = Variable(["x", "y"], [[0, 0], [0, 0], [1, 1]])
        assert_identical(expected, v)

        with pytest.raises(ValueError, match=r"shape mismatch"):
            v[ind, ind] = np.zeros((1, 2, 1))

        v = Variable(["x", "y"], [[0, 3, 2], [3, 4, 5]])
        ind = Variable(["a"], [0, 1])
        v[dict(x=ind)] = Variable(["a", "y"], np.ones((2, 3), dtype=int) * 10)
        assert_array_equal(v[0], np.ones_like(v[0]) * 10)
        assert_array_equal(v[1], np.ones_like(v[1]) * 10)
        assert v.dims == ("x", "y")  # dimension should not change

        # increment
        v = Variable(["x", "y"], np.arange(6).reshape(3, 2))
        ind = Variable(["a"], [0, 1])
        v[dict(x=ind)] += 1
        expected = Variable(["x", "y"], [[1, 2], [3, 4], [4, 5]])
        assert_identical(v, expected)

        ind = Variable(["a"], [0, 0])
        v[dict(x=ind)] += 1
        expected = Variable(["x", "y"], [[2, 3], [3, 4], [4, 5]])
        assert_identical(v, expected)

    def test_coarsen(self):
        v = self.cls(["x"], [0, 1, 2, 3, 4])
        actual = v.coarsen({"x": 2}, boundary="pad", func="mean")
        expected = self.cls(["x"], [0.5, 2.5, 4])
        assert_identical(actual, expected)

        actual = v.coarsen({"x": 2}, func="mean", boundary="pad", side="right")
        expected = self.cls(["x"], [0, 1.5, 3.5])
        assert_identical(actual, expected)

        actual = v.coarsen({"x": 2}, func=np.mean, side="right", boundary="trim")
        expected = self.cls(["x"], [1.5, 3.5])
        assert_identical(actual, expected)

        # working test
        v = self.cls(["x", "y", "z"], np.arange(40 * 30 * 2).reshape(40, 30, 2))
        for windows, func, side, boundary in [
            ({"x": 2}, np.mean, "left", "trim"),
            ({"x": 2}, np.median, {"x": "left"}, "pad"),
            ({"x": 2, "y": 3}, np.max, "left", {"x": "pad", "y": "trim"}),
        ]:
            v.coarsen(windows, func, boundary, side)

    def test_coarsen_2d(self):
        # 2d-mean should be the same with the successive 1d-mean
        v = self.cls(["x", "y"], np.arange(6 * 12).reshape(6, 12))
        actual = v.coarsen({"x": 3, "y": 4}, func="mean")
        expected = v.coarsen({"x": 3}, func="mean").coarsen({"y": 4}, func="mean")
        assert_equal(actual, expected)

        v = self.cls(["x", "y"], np.arange(7 * 12).reshape(7, 12))
        actual = v.coarsen({"x": 3, "y": 4}, func="mean", boundary="trim")
        expected = v.coarsen({"x": 3}, func="mean", boundary="trim").coarsen(
            {"y": 4}, func="mean", boundary="trim"
        )
        assert_equal(actual, expected)

        # if there is nan, the two should be different
        v = self.cls(["x", "y"], 1.0 * np.arange(6 * 12).reshape(6, 12))
        v[2, 4] = np.nan
        v[3, 5] = np.nan
        actual = v.coarsen({"x": 3, "y": 4}, func="mean", boundary="trim")
        expected = (
            v.coarsen({"x": 3}, func="sum", boundary="trim").coarsen(
                {"y": 4}, func="sum", boundary="trim"
            )
            / 12
        )
        assert not actual.equals(expected)
        # adjusting the nan count
        expected[0, 1] *= 12 / 11
        expected[1, 1] *= 12 / 11
        assert_allclose(actual, expected)

        v = self.cls(("x", "y"), np.arange(4 * 4, dtype=np.float32).reshape(4, 4))
        actual = v.coarsen(dict(x=2, y=2), func="count", boundary="exact")
        expected = self.cls(("x", "y"), 4 * np.ones((2, 2)))
        assert_equal(actual, expected)

        v[0, 0] = np.nan
        v[-1, -1] = np.nan
        expected[0, 0] = 3
        expected[-1, -1] = 3
        actual = v.coarsen(dict(x=2, y=2), func="count", boundary="exact")
        assert_equal(actual, expected)

        actual = v.coarsen(dict(x=2, y=2), func="sum", boundary="exact", skipna=False)
        expected = self.cls(("x", "y"), [[np.nan, 18], [42, np.nan]])
        assert_equal(actual, expected)

        actual = v.coarsen(dict(x=2, y=2), func="sum", boundary="exact", skipna=True)
        expected = self.cls(("x", "y"), [[10, 18], [42, 35]])
        assert_equal(actual, expected)

    # perhaps @pytest.mark.parametrize("operation", [f for f in duck_array_ops])
    def test_coarsen_keep_attrs(self, operation="mean"):
        _attrs = {"units": "test", "long_name": "testing"}

        test_func = getattr(duck_array_ops, operation, None)

        # Test dropped attrs
        with set_options(keep_attrs=False):
            new = Variable(["coord"], np.linspace(1, 10, 100), attrs=_attrs).coarsen(
                windows={"coord": 1}, func=test_func, boundary="exact", side="left"
            )
        assert new.attrs == {}

        # Test kept attrs
        with set_options(keep_attrs=True):
            new = Variable(["coord"], np.linspace(1, 10, 100), attrs=_attrs).coarsen(
                windows={"coord": 1},
                func=test_func,
                boundary="exact",
                side="left",
            )
        assert new.attrs == _attrs


@requires_dask
class TestVariableWithDask(VariableSubclassobjects):
    def cls(self, *args, **kwargs) -> Variable:
        return Variable(*args, **kwargs).chunk()

    def test_chunk(self):
        unblocked = Variable(["dim_0", "dim_1"], np.ones((3, 4)))
        assert unblocked.chunks is None

        blocked = unblocked.chunk()
        assert blocked.chunks == ((3,), (4,))
        first_dask_name = blocked.data.name

        blocked = unblocked.chunk(chunks=((2, 1), (2, 2)))
        assert blocked.chunks == ((2, 1), (2, 2))
        assert blocked.data.name != first_dask_name

        blocked = unblocked.chunk(chunks=(3, 3))
        assert blocked.chunks == ((3,), (3, 1))
        assert blocked.data.name != first_dask_name

        # name doesn't change when rechunking by same amount
        # this fails if ReprObject doesn't have __dask_tokenize__ defined
        assert unblocked.chunk(2).data.name == unblocked.chunk(2).data.name

        assert blocked.load().chunks is None

        # Check that kwargs are passed
        import dask.array as da

        blocked = unblocked.chunk(name="testname_")
        assert isinstance(blocked.data, da.Array)
        assert "testname_" in blocked.data.name

        # test kwargs form of chunks
        blocked = unblocked.chunk(dim_0=3, dim_1=3)
        assert blocked.chunks == ((3,), (3, 1))
        assert blocked.data.name != first_dask_name

    @pytest.mark.skip
    def test_0d_object_array_with_list(self):
        super().test_0d_object_array_with_list()

    @pytest.mark.skip
    def test_array_interface(self):
        # dask array does not have `argsort`
        super().test_array_interface()

    @pytest.mark.skip
    def test_copy_index(self):
        super().test_copy_index()

    @pytest.mark.skip
    @pytest.mark.filterwarnings("ignore:elementwise comparison failed.*:FutureWarning")
    def test_eq_all_dtypes(self):
        super().test_eq_all_dtypes()

    def test_getitem_fancy(self):
        super().test_getitem_fancy()

    def test_getitem_1d_fancy(self):
        super().test_getitem_1d_fancy()

    def test_getitem_with_mask_nd_indexer(self):
        import dask.array as da

        v = Variable(["x"], da.arange(3, chunks=3))
        indexer = Variable(("x", "y"), [[0, -1], [-1, 2]])
        assert_identical(
            v._getitem_with_mask(indexer, fill_value=-1),
            self.cls(("x", "y"), [[0, -1], [-1, 2]]),
        )

    @pytest.mark.parametrize("dim", ["x", "y"])
    @pytest.mark.parametrize("window", [3, 8, 11])
    @pytest.mark.parametrize("center", [True, False])
    def test_dask_rolling(self, dim, window, center):
        import dask
        import dask.array as da

        dask.config.set(scheduler="single-threaded")

        x = Variable(("x", "y"), np.array(np.random.randn(100, 40), dtype=float))
        dx = Variable(("x", "y"), da.from_array(x, chunks=[(6, 30, 30, 20, 14), 8]))

        expected = x.rolling_window(
            dim, window, "window", center=center, fill_value=np.nan
        )
        with raise_if_dask_computes():
            actual = dx.rolling_window(
                dim, window, "window", center=center, fill_value=np.nan
            )
        assert isinstance(actual.data, da.Array)
        assert actual.shape == expected.shape
        assert_equal(actual, expected)

    @pytest.mark.xfail(reason="https://github.com/dask/dask/issues/11585")
    def test_multiindex(self):
        super().test_multiindex()

    @pytest.mark.parametrize(
        "mode",
        [
            "mean",
            pytest.param(
                "median",
                marks=pytest.mark.xfail(reason="median is not implemented by Dask"),
            ),
            pytest.param(
                "reflect", marks=pytest.mark.xfail(reason="dask.array.pad bug")
            ),
            "edge",
            "linear_ramp",
            "maximum",
            "minimum",
            "symmetric",
            "wrap",
        ],
    )
    @pytest.mark.parametrize("xr_arg, np_arg", _PAD_XR_NP_ARGS)
    @pytest.mark.filterwarnings(
        r"ignore:dask.array.pad.+? converts integers to floats."
    )
    def test_pad(self, mode, xr_arg, np_arg):
        super().test_pad(mode, xr_arg, np_arg)

    def test_pandas_categorical_dtype(self):
        data = pd.Categorical(np.arange(10, dtype="int64"))
        v = self.cls("x", data)
        assert (v.data.compute() == data.to_numpy()).all()


@requires_sparse
class TestVariableWithSparse:
    # TODO inherit VariableSubclassobjects to cover more tests

    def test_as_sparse(self):
        data = np.arange(12).reshape(3, 4)
        var = Variable(("x", "y"), data)._as_sparse(fill_value=-1)
        actual = var._to_dense()
        assert_identical(var, actual)


class TestIndexVariable(VariableSubclassobjects):
    def cls(self, *args, **kwargs) -> IndexVariable:
        return IndexVariable(*args, **kwargs)

    def test_init(self):
        with pytest.raises(ValueError, match=r"must be 1-dimensional"):
            IndexVariable((), 0)

    def test_to_index(self):
        data = 0.5 * np.arange(10)
        v = IndexVariable(["time"], data, {"foo": "bar"})
        assert pd.Index(data, name="time").identical(v.to_index())

    def test_to_index_multiindex_level(self):
        midx = pd.MultiIndex.from_product([["a", "b"], [1, 2]], names=("one", "two"))
        ds = Dataset(coords={"x": midx})
        assert ds.one.variable.to_index().equals(midx.get_level_values("one"))

    def test_multiindex_default_level_names(self):
        midx = pd.MultiIndex.from_product([["a", "b"], [1, 2]])
        v = IndexVariable(["x"], midx, {"foo": "bar"})
        assert v.to_index().names == ("x_level_0", "x_level_1")

    def test_data(self):
        x = IndexVariable("x", np.arange(3.0))
        assert isinstance(x._data, PandasIndexingAdapter)
        assert isinstance(x.data, np.ndarray)
        assert float == x.dtype
        assert_array_equal(np.arange(3), x)
        assert float == x.values.dtype
        with pytest.raises(TypeError, match=r"cannot be modified"):
            x[:] = 0

    def test_name(self):
        coord = IndexVariable("x", [10.0])
        assert coord.name == "x"

        with pytest.raises(AttributeError):
            coord.name = "y"

    def test_level_names(self):
        midx = pd.MultiIndex.from_product(
            [["a", "b"], [1, 2]], names=["level_1", "level_2"]
        )
        x = IndexVariable("x", midx)
        assert x.level_names == midx.names

        assert IndexVariable("y", [10.0]).level_names is None

    def test_get_level_variable(self):
        midx = pd.MultiIndex.from_product(
            [["a", "b"], [1, 2]], names=["level_1", "level_2"]
        )
        x = IndexVariable("x", midx)
        level_1 = IndexVariable("x", midx.get_level_values("level_1"))
        assert_identical(x.get_level_variable("level_1"), level_1)

        with pytest.raises(ValueError, match=r"has no MultiIndex"):
            IndexVariable("y", [10.0]).get_level_variable("level")

    def test_concat_periods(self):
        periods = pd.period_range("2000-01-01", periods=10)
        coords = [IndexVariable("t", periods[:5]), IndexVariable("t", periods[5:])]
        expected = IndexVariable("t", periods)
        actual = IndexVariable.concat(coords, dim="t")
        assert_identical(actual, expected)
        assert isinstance(actual.to_index(), pd.PeriodIndex)

        positions = [list(range(5)), list(range(5, 10))]
        actual = IndexVariable.concat(coords, dim="t", positions=positions)
        assert_identical(actual, expected)
        assert isinstance(actual.to_index(), pd.PeriodIndex)

    def test_concat_multiindex(self):
        idx = pd.MultiIndex.from_product([[0, 1, 2], ["a", "b"]])
        coords = [IndexVariable("x", idx[:2]), IndexVariable("x", idx[2:])]
        expected = IndexVariable("x", idx)
        actual = IndexVariable.concat(coords, dim="x")
        assert_identical(actual, expected)
        assert isinstance(actual.to_index(), pd.MultiIndex)

    @pytest.mark.parametrize("dtype", [str, bytes])
    def test_concat_str_dtype(self, dtype):
        a = IndexVariable("x", np.array(["a"], dtype=dtype))
        b = IndexVariable("x", np.array(["b"], dtype=dtype))
        expected = IndexVariable("x", np.array(["a", "b"], dtype=dtype))

        actual = IndexVariable.concat([a, b])
        assert actual.identical(expected)
        assert np.issubdtype(actual.dtype, dtype)

    def test_datetime64(self):
        # GH:1932  Make sure indexing keeps precision
        t = np.array([1518418799999986560, 1518418799999996560], dtype="datetime64[ns]")
        v = IndexVariable("t", t)
        assert v[0].data == t[0]

    # These tests make use of multi-dimensional variables, which are not valid
    # IndexVariable objects:
    @pytest.mark.skip
    def test_getitem_error(self):
        super().test_getitem_error()

    @pytest.mark.skip
    def test_getitem_advanced(self):
        super().test_getitem_advanced()

    @pytest.mark.skip
    def test_getitem_fancy(self):
        super().test_getitem_fancy()

    @pytest.mark.skip
    def test_getitem_uint(self):
        super().test_getitem_fancy()

    @pytest.mark.skip
    @pytest.mark.parametrize(
        "mode",
        [
            "mean",
            "median",
            "reflect",
            "edge",
            "linear_ramp",
            "maximum",
            "minimum",
            "symmetric",
            "wrap",
        ],
    )
    @pytest.mark.parametrize("xr_arg, np_arg", _PAD_XR_NP_ARGS)
    def test_pad(self, mode, xr_arg, np_arg):
        super().test_pad(mode, xr_arg, np_arg)

    @pytest.mark.skip
    def test_pad_constant_values(self, xr_arg, np_arg):
        super().test_pad_constant_values(xr_arg, np_arg)

    @pytest.mark.skip
    def test_rolling_window(self):
        super().test_rolling_window()

    @pytest.mark.skip
    def test_rolling_1d(self):
        super().test_rolling_1d()

    @pytest.mark.skip
    def test_nd_rolling(self):
        super().test_nd_rolling()

    @pytest.mark.skip
    def test_rolling_window_errors(self):
        super().test_rolling_window_errors()

    @pytest.mark.skip
    def test_coarsen_2d(self):
        super().test_coarsen_2d()

    def test_to_index_variable_copy(self) -> None:
        # to_index_variable should return a copy
        # https://github.com/pydata/xarray/issues/6931
        a = IndexVariable("x", ["a"])
        b = a.to_index_variable()
        assert a is not b
        b.dims = ("y",)
        assert a.dims == ("x",)


class TestAsCompatibleData(Generic[T_DuckArray]):
    def test_unchanged_types(self):
        types = (np.asarray, PandasIndexingAdapter, LazilyIndexedArray)
        for t in types:
            for data in [
                np.arange(3),
                pd.date_range("2000-01-01", periods=3),
                pd.date_range("2000-01-01", periods=3).values,
            ]:
                x = t(data)
                assert source_ndarray(x) is source_ndarray(as_compatible_data(x))

    def test_converted_types(self):
        for input_array in [
            [[0, 1, 2]],
            pd.DataFrame([[0, 1, 2]]),
            np.float64(1.4),
            np.str_("abc"),
        ]:
            actual = as_compatible_data(input_array)
            assert_array_equal(np.asarray(input_array), actual)
            assert np.ndarray is type(actual)
            assert np.asarray(input_array).dtype == actual.dtype

    def test_masked_array(self):
        original = np.ma.MaskedArray(np.arange(5))
        expected = np.arange(5)
        actual = as_compatible_data(original)
        assert_array_equal(expected, actual)
        assert np.dtype(int) == actual.dtype

        original = np.ma.MaskedArray(np.arange(5), mask=4 * [False] + [True])
        expected = np.arange(5.0)
        expected[-1] = np.nan
        actual = as_compatible_data(original)
        assert_array_equal(expected, actual)
        assert np.dtype(float) == actual.dtype

        original = np.ma.MaskedArray([1.0, 2.0], mask=[True, False])
        original.flags.writeable = False
        expected = [np.nan, 2.0]
        actual = as_compatible_data(original)
        assert_array_equal(expected, actual)
        assert np.dtype(float) == actual.dtype

        # GH2377
        actual = Variable(dims=tuple(), data=np.ma.masked)
        expected = Variable(dims=tuple(), data=np.nan)
        assert_array_equal(expected, actual)
        assert actual.dtype == expected.dtype

    @pytest.mark.filterwarnings("ignore:Converting non-default")
    def test_datetime(self):
        # todo: check, if this test is OK
        expected = np.datetime64("2000-01-01")
        actual = as_compatible_data(expected)
        assert expected == actual
        assert np.ndarray is type(actual)
        assert np.dtype("datetime64[s]") == actual.dtype

        expected = np.array([np.datetime64("2000-01-01")])
        actual = as_compatible_data(expected)
        assert np.asarray(expected) == actual
        assert np.ndarray is type(actual)
        assert np.dtype("datetime64[s]") == actual.dtype

        expected = np.array([np.datetime64("2000-01-01", "ns")])
        actual = as_compatible_data(expected)
        assert np.asarray(expected) == actual
        assert np.ndarray is type(actual)
        assert np.dtype("datetime64[ns]") == actual.dtype
        assert expected is source_ndarray(np.asarray(actual))

        expected = np.datetime64("2000-01-01", "us")
        actual = as_compatible_data(datetime(2000, 1, 1))
        assert np.asarray(expected) == actual
        assert np.ndarray is type(actual)
        assert np.dtype("datetime64[us]") == actual.dtype

    def test_tz_datetime(self) -> None:
        # todo: check, if this test is OK
        tz = pytz.timezone("America/New_York")
        times_ns = pd.date_range("2000", periods=1, tz=tz)

        times_s = times_ns.astype(pd.DatetimeTZDtype("s", tz))  # type: ignore[arg-type]
        with warnings.catch_warnings():
            warnings.simplefilter("ignore")
            actual: T_DuckArray = as_compatible_data(times_s)
        assert actual.array == times_s
        assert actual.array.dtype == pd.DatetimeTZDtype("s", tz)  # type: ignore[arg-type]

        series = pd.Series(times_s)
        with warnings.catch_warnings():
            warnings.simplefilter("ignore")
            actual2: T_DuckArray = as_compatible_data(series)

        np.testing.assert_array_equal(actual2, np.asarray(series.values))
        assert actual2.dtype == np.dtype("datetime64[s]")

    def test_full_like(self) -> None:
        # For more thorough tests, see test_variable.py
        orig = Variable(
            dims=("x", "y"), data=[[1.5, 2.0], [3.1, 4.3]], attrs={"foo": "bar"}
        )

        expect = orig.copy(deep=True)
        # see https://github.com/python/mypy/issues/3004 for why we need to ignore type
        expect.values = [[2.0, 2.0], [2.0, 2.0]]  # type: ignore[assignment]
        assert_identical(expect, full_like(orig, 2))

        # override dtype
        expect.values = [[True, True], [True, True]]  # type: ignore[assignment]
        assert expect.dtype == bool
        assert_identical(expect, full_like(orig, True, dtype=bool))

        # raise error on non-scalar fill_value
        with pytest.raises(ValueError, match=r"must be scalar"):
            full_like(orig, [1.0, 2.0])

        with pytest.raises(ValueError, match="'dtype' cannot be dict-like"):
            full_like(orig, True, dtype={"x": bool})

    @requires_dask
    def test_full_like_dask(self) -> None:
        orig = Variable(
            dims=("x", "y"), data=[[1.5, 2.0], [3.1, 4.3]], attrs={"foo": "bar"}
        ).chunk(dict(x=(1, 1), y=(2,)))

        def check(actual, expect_dtype, expect_values):
            assert actual.dtype == expect_dtype
            assert actual.shape == orig.shape
            assert actual.dims == orig.dims
            assert actual.attrs == orig.attrs
            assert actual.chunks == orig.chunks
            assert_array_equal(actual.values, expect_values)

        check(full_like(orig, 2), orig.dtype, np.full_like(orig.values, 2))
        # override dtype
        check(
            full_like(orig, True, dtype=bool),
            bool,
            np.full_like(orig.values, True, dtype=bool),
        )

        # Check that there's no array stored inside dask
        # (e.g. we didn't create a numpy array and then we chunked it!)
        dsk = full_like(orig, 1).data.dask
        for v in dsk.values():
            if isinstance(v, tuple):
                for vi in v:
                    assert not isinstance(vi, np.ndarray)
            else:
                assert not isinstance(v, np.ndarray)

    def test_zeros_like(self) -> None:
        orig = Variable(
            dims=("x", "y"), data=[[1.5, 2.0], [3.1, 4.3]], attrs={"foo": "bar"}
        )
        assert_identical(zeros_like(orig), full_like(orig, 0))
        assert_identical(zeros_like(orig, dtype=int), full_like(orig, 0, dtype=int))

    def test_ones_like(self) -> None:
        orig = Variable(
            dims=("x", "y"), data=[[1.5, 2.0], [3.1, 4.3]], attrs={"foo": "bar"}
        )
        assert_identical(ones_like(orig), full_like(orig, 1))
        assert_identical(ones_like(orig, dtype=int), full_like(orig, 1, dtype=int))

    def test_numpy_ndarray_subclass(self):
        class SubclassedArray(np.ndarray):
            def __new__(cls, array, foo):
                obj = np.asarray(array).view(cls)
                obj.foo = foo
                return obj

        data = SubclassedArray([1, 2, 3], foo="bar")
        actual = as_compatible_data(data)
        assert isinstance(actual, SubclassedArray)
        assert actual.foo == "bar"
        assert_array_equal(data, actual)

    def test_numpy_matrix(self):
        with pytest.warns(PendingDeprecationWarning):
            data = np.matrix([[1, 2], [3, 4]])
        actual = as_compatible_data(data)
        assert isinstance(actual, np.ndarray)
        assert_array_equal(data, actual)

    def test_unsupported_type(self):
        # Non indexable type
        class CustomArray(NDArrayMixin):
            def __init__(self, array):
                self.array = array

        class CustomIndexable(CustomArray, indexing.ExplicitlyIndexed):
            pass

        # Type with data stored in values attribute
        class CustomWithValuesAttr:
            def __init__(self, array):
                self.values = array

        array = CustomArray(np.arange(3))
        orig = Variable(dims=("x"), data=array, attrs={"foo": "bar"})
        assert isinstance(orig._data, np.ndarray)  # should not be CustomArray

        array = CustomIndexable(np.arange(3))
        orig = Variable(dims=("x"), data=array, attrs={"foo": "bar"})
        assert isinstance(orig._data, CustomIndexable)

        array = CustomWithValuesAttr(np.arange(3))
        orig = Variable(dims=(), data=array)
        assert isinstance(orig._data.item(), CustomWithValuesAttr)


def test_raise_no_warning_for_nan_in_binary_ops():
    with assert_no_warnings():
        _ = Variable("x", [1, 2, np.nan]) > 0


class TestBackendIndexing:
    """Make sure all the array wrappers can be indexed."""

    @pytest.fixture(autouse=True)
    def setUp(self):
        self.d = np.random.random((10, 3)).astype(np.float64)

    def check_orthogonal_indexing(self, v):
        assert np.allclose(v.isel(x=[8, 3], y=[2, 1]), self.d[[8, 3]][:, [2, 1]])

    def check_vectorized_indexing(self, v):
        ind_x = Variable("z", [0, 2])
        ind_y = Variable("z", [2, 1])
        assert np.allclose(v.isel(x=ind_x, y=ind_y), self.d[ind_x, ind_y])

    def test_NumpyIndexingAdapter(self):
        v = Variable(dims=("x", "y"), data=NumpyIndexingAdapter(self.d))
        self.check_orthogonal_indexing(v)
        self.check_vectorized_indexing(v)
        # could not doubly wrapping
        with pytest.raises(TypeError, match=r"NumpyIndexingAdapter only wraps "):
            v = Variable(
                dims=("x", "y"), data=NumpyIndexingAdapter(NumpyIndexingAdapter(self.d))
            )

    def test_LazilyIndexedArray(self):
        v = Variable(dims=("x", "y"), data=LazilyIndexedArray(self.d))
        self.check_orthogonal_indexing(v)
        self.check_vectorized_indexing(v)
        # doubly wrapping
        v = Variable(
            dims=("x", "y"),
            data=LazilyIndexedArray(LazilyIndexedArray(self.d)),
        )
        self.check_orthogonal_indexing(v)
        # hierarchical wrapping
        v = Variable(
            dims=("x", "y"), data=LazilyIndexedArray(NumpyIndexingAdapter(self.d))
        )
        self.check_orthogonal_indexing(v)

    def test_CopyOnWriteArray(self):
        v = Variable(dims=("x", "y"), data=CopyOnWriteArray(self.d))
        self.check_orthogonal_indexing(v)
        self.check_vectorized_indexing(v)
        # doubly wrapping
        v = Variable(dims=("x", "y"), data=CopyOnWriteArray(LazilyIndexedArray(self.d)))
        self.check_orthogonal_indexing(v)
        self.check_vectorized_indexing(v)

    def test_MemoryCachedArray(self):
        v = Variable(dims=("x", "y"), data=MemoryCachedArray(self.d))
        self.check_orthogonal_indexing(v)
        self.check_vectorized_indexing(v)
        # doubly wrapping
        v = Variable(dims=("x", "y"), data=CopyOnWriteArray(MemoryCachedArray(self.d)))
        self.check_orthogonal_indexing(v)
        self.check_vectorized_indexing(v)

    @requires_dask
    def test_DaskIndexingAdapter(self):
        import dask.array as da

        da = da.asarray(self.d)
        v = Variable(dims=("x", "y"), data=DaskIndexingAdapter(da))
        self.check_orthogonal_indexing(v)
        self.check_vectorized_indexing(v)
        # doubly wrapping
        v = Variable(dims=("x", "y"), data=CopyOnWriteArray(DaskIndexingAdapter(da)))
        self.check_orthogonal_indexing(v)
        self.check_vectorized_indexing(v)


def test_clip(var):
    # Copied from test_dataarray (would there be a way to combine the tests?)
    result = var.clip(min=0.5)
    assert result.min(...) >= 0.5

    result = var.clip(max=0.5)
    assert result.max(...) <= 0.5

    result = var.clip(min=0.25, max=0.75)
    assert result.min(...) >= 0.25
    assert result.max(...) <= 0.75

    result = var.clip(min=var.mean("x"), max=var.mean("z"))
    assert result.dims == var.dims
    assert_array_equal(
        result.data,
        np.clip(
            var.data,
            var.mean("x").data[np.newaxis, :, :],
            var.mean("z").data[:, :, np.newaxis],
        ),
    )


@pytest.mark.parametrize("Var", [Variable, IndexVariable])
class TestNumpyCoercion:
    def test_from_numpy(self, Var):
        v = Var("x", [1, 2, 3])

        assert_identical(v.as_numpy(), v)
        np.testing.assert_equal(v.to_numpy(), np.array([1, 2, 3]))

    @requires_dask
    def test_from_dask(self, Var):
        v = Var("x", [1, 2, 3])
        v_chunked = v.chunk(1)

        assert_identical(v_chunked.as_numpy(), v.compute())
        np.testing.assert_equal(v.to_numpy(), np.array([1, 2, 3]))

    @requires_pint
    def test_from_pint(self, Var):
        import pint

        arr = np.array([1, 2, 3])

        # IndexVariable strips the unit
        with warnings.catch_warnings():
            warnings.simplefilter("ignore", category=pint.UnitStrippedWarning)
            v = Var("x", pint.Quantity(arr, units="m"))

        assert_identical(v.as_numpy(), Var("x", arr))
        np.testing.assert_equal(v.to_numpy(), arr)

    @requires_sparse
    def test_from_sparse(self, Var):
        if Var is IndexVariable:
            pytest.skip("Can't have 2D IndexVariables")

        import sparse

        arr = np.diagflat([1, 2, 3])
        sparr = sparse.COO(coords=[[0, 1, 2], [0, 1, 2]], data=[1, 2, 3])
        v = Variable(["x", "y"], sparr)

        assert_identical(v.as_numpy(), Variable(["x", "y"], arr))
        np.testing.assert_equal(v.to_numpy(), arr)

    @requires_cupy
    def test_from_cupy(self, Var):
        if Var is IndexVariable:
            pytest.skip("cupy in default indexes is not supported at the moment")
        import cupy as cp

        arr = np.array([1, 2, 3])
        v = Var("x", cp.array(arr))

        assert_identical(v.as_numpy(), Var("x", arr))
        np.testing.assert_equal(v.to_numpy(), arr)

    @requires_dask
    @requires_pint
    def test_from_pint_wrapping_dask(self, Var):
        import dask
        import pint

        arr = np.array([1, 2, 3])
        d = dask.array.from_array(np.array([1, 2, 3]))

        # IndexVariable strips the unit
        with warnings.catch_warnings():
            warnings.simplefilter("ignore", category=pint.UnitStrippedWarning)
            v = Var("x", pint.Quantity(d, units="m"))

        result = v.as_numpy()
        assert_identical(result, Var("x", arr))
        np.testing.assert_equal(v.to_numpy(), arr)


@pytest.mark.parametrize(
    "values",
    [
        np.datetime64("2000-01-01", "ns"),
        np.datetime64("2000-01-01", "s"),
        np.array([np.datetime64("2000-01-01", "ns")]),
        np.array([np.datetime64("2000-01-01", "s")]),
        pd.date_range("2000", periods=1),
        datetime(2000, 1, 1),
        np.array([datetime(2000, 1, 1)]),
        pd.date_range("2000", periods=1, tz=pytz.timezone("America/New_York")),
        pd.Series(
            pd.date_range("2000", periods=1, tz=pytz.timezone("America/New_York"))
        ),
    ],
    ids=lambda x: f"{x}",
)
def test_datetime_conversion_warning(values) -> None:
    # todo: needs discussion
    # todo: check, if this test is OK
    dims = ["time"] if isinstance(values, np.ndarray | pd.Index | pd.Series) else []
    var = Variable(dims, values)
    if var.dtype.kind == "M":
        if not hasattr(values, "dtype"):
            assert var.dtype == np.dtype("datetime64[us]")
        elif values.dtype == np.dtype("O") or isinstance(values, pd.Series):
            # We assign a nicer dtype here
            assert var.dtype == np.dtype("datetime64[ns]")
        else:
            assert var.dtype == values.dtype
    else:
        # The only case where a non-datetime64 dtype can occur currently is in
        # the case that the variable is backed by a timezone-aware
        # DatetimeIndex, and thus is hidden within the PandasIndexingAdapter class.
        assert isinstance(var._data, PandasIndexingAdapter)
        assert var._data.array.dtype == pd.DatetimeTZDtype(
            "ns", pytz.timezone("America/New_York")
        )


tz_ny = pytz.timezone("America/New_York")


@pytest.mark.parametrize(
    ["data", "dtype"],
    [
        pytest.param(pd.date_range("2000", periods=1), "datetime64[s]", id="index-sec"),
        pytest.param(
            pd.Series(pd.date_range("2000", periods=1)),
            "datetime64[s]",
            id="series-sec",
        ),
        pytest.param(
            pd.date_range("2000", periods=1, tz=tz_ny),
            pd.DatetimeTZDtype("s", tz_ny),  # type: ignore[arg-type]
            id="index-timezone",
        ),
        pytest.param(
            pd.Series(pd.date_range("2000", periods=1, tz=tz_ny)),
            pd.DatetimeTZDtype("s", tz_ny),  # type: ignore[arg-type]
            id="series-timezone",
        ),
    ],
)
def test_pandas_two_only_datetime_conversion_warnings(
    data: pd.DatetimeIndex | pd.Series, dtype: str | pd.DatetimeTZDtype
) -> None:
    # todo: check, if this test is OK
    var = Variable(["time"], data.astype(dtype))  # type: ignore[arg-type]

    # we internally convert series to numpy representations to avoid too much nastiness with extension arrays
    # when calling data.array e.g., with NumpyExtensionArrays
    if isinstance(data, pd.Series):
        assert var.dtype == np.dtype("datetime64[s]")
    elif var.dtype.kind == "M":
        assert var.dtype == dtype
    else:
        # The only case where a non-datetime64 dtype can occur currently is in
        # the case that the variable is backed by a timezone-aware
        # DatetimeIndex, and thus is hidden within the PandasIndexingAdapter class.
        assert isinstance(var._data, PandasIndexingAdapter)
        assert var._data.array.dtype == pd.DatetimeTZDtype("s", tz_ny)


@pytest.mark.parametrize(
    ("values", "unit"),
    [
        (np.timedelta64(10, "ns"), "ns"),
        (np.timedelta64(10, "s"), "s"),
        (np.array([np.timedelta64(10, "ns")]), "ns"),
        (np.array([np.timedelta64(10, "s")]), "s"),
        (pd.timedelta_range("1", periods=1), "ns"),
        (timedelta(days=1), "us"),
        (np.array([timedelta(days=1)]), "ns"),
    ],
    ids=lambda x: f"{x}",
)
def test_timedelta_conversion_warning(values, unit) -> None:
    # todo: needs discussion
    # todo: check, if this test is OK
    dims = ["time"] if isinstance(values, np.ndarray | pd.Index) else []
    var = Variable(dims, values)
    assert var.dtype == np.dtype(f"timedelta64[{unit}]")


def test_pandas_two_only_timedelta_conversion_warning() -> None:
    # todo: test still needed?
    # Note this test relies on a pandas feature that is only present in pandas
    # 2.0.0 and above, and so for now cannot be parametrized.
    data = pd.timedelta_range("1", periods=1).astype("timedelta64[s]")
    var = Variable(["time"], data)

    assert var.dtype == np.dtype("timedelta64[s]")


@pytest.mark.parametrize(
    ("index", "dtype"),
    [
        (pd.date_range("2000", periods=1), "datetime64"),
        (pd.timedelta_range("1", periods=1), "timedelta64"),
    ],
    ids=lambda x: f"{x}",
)
def test_pandas_indexing_adapter_non_nanosecond_conversion(index, dtype) -> None:
    # todo: test still needed?
    data = PandasIndexingAdapter(index.astype(f"{dtype}[s]"))
    var = Variable(["time"], data)
    assert var.dtype == np.dtype(f"{dtype}[s]")<|MERGE_RESOLUTION|>--- conflicted
+++ resolved
@@ -275,7 +275,6 @@
         expected = np.datetime64("2000-01-01", "ns")
         assert x[0].values == expected
 
-<<<<<<< HEAD
     dt64_data = pd.date_range("2000-01-01", periods=3)
 
     @pytest.mark.filterwarnings("ignore:Converting non-default")
@@ -313,35 +312,6 @@
         assert v.dtype == np.dtype(f"timedelta64[{unit}]")
         assert_array_equal(v.values, self.td64_data.values)
         assert v.values.dtype == np.dtype(f"timedelta64[{unit}]")
-=======
-    @pytest.mark.filterwarnings("ignore:Converting non-nanosecond")
-    def test_datetime64_conversion(self):
-        times = pd.date_range("2000-01-01", periods=3)
-        for values in [
-            times,
-            times.values,
-            times.values.astype("datetime64[s]"),
-            times.to_pydatetime(),
-        ]:
-            v = self.cls(["t"], values)
-            assert v.dtype == np.dtype("datetime64[ns]")
-            assert_array_equal(v.values, times.values)
-            assert v.values.dtype == np.dtype("datetime64[ns]")
-
-    @pytest.mark.filterwarnings("ignore:Converting non-nanosecond")
-    def test_timedelta64_conversion(self):
-        times = pd.timedelta_range(start=0, periods=3)
-        for values in [
-            times,
-            times.values,
-            times.values.astype("timedelta64[s]"),
-            times.to_pytimedelta(),
-        ]:
-            v = self.cls(["t"], values)
-            assert v.dtype == np.dtype("timedelta64[ns]")
-            assert_array_equal(v.values, times.values)
-            assert v.values.dtype == np.dtype("timedelta64[ns]")
->>>>>>> 96e0ff7d
 
     def test_object_conversion(self):
         data = np.arange(5).astype(str).astype(object)
