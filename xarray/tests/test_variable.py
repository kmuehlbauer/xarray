from __future__ import annotations

import warnings
from abc import ABC
from copy import copy, deepcopy
from datetime import datetime, timedelta
from textwrap import dedent
from typing import Generic

import numpy as np
import pandas as pd
import pytest
import pytz

from xarray import DataArray, Dataset, IndexVariable, Variable, set_options
from xarray.core import dtypes, duck_array_ops, indexing
from xarray.core.common import full_like, ones_like, zeros_like
from xarray.core.indexing import (
    BasicIndexer,
    CopyOnWriteArray,
    DaskIndexingAdapter,
    LazilyIndexedArray,
    MemoryCachedArray,
    NumpyIndexingAdapter,
    OuterIndexer,
    PandasIndexingAdapter,
    VectorizedIndexer,
)
from xarray.core.types import T_DuckArray
from xarray.core.utils import NDArrayMixin
from xarray.core.variable import as_compatible_data, as_variable
from xarray.namedarray.pycompat import array_type
from xarray.tests import (
    assert_allclose,
    assert_array_equal,
    assert_equal,
    assert_identical,
    assert_no_warnings,
    has_dask_ge_2024_11_0,
    raise_if_dask_computes,
    requires_bottleneck,
    requires_cupy,
    requires_dask,
    requires_pint,
    requires_sparse,
    source_ndarray,
)
from xarray.tests.test_namedarray import NamedArraySubclassobjects

dask_array_type = array_type("dask")

_PAD_XR_NP_ARGS = [
    [{"x": (2, 1)}, ((2, 1), (0, 0), (0, 0))],
    [{"x": 1}, ((1, 1), (0, 0), (0, 0))],
    [{"y": (0, 3)}, ((0, 0), (0, 3), (0, 0))],
    [{"x": (3, 1), "z": (2, 0)}, ((3, 1), (0, 0), (2, 0))],
    [{"x": (3, 1), "z": 2}, ((3, 1), (0, 0), (2, 2))],
]


@pytest.fixture
def var():
    return Variable(dims=list("xyz"), data=np.random.rand(3, 4, 5))


@pytest.mark.parametrize(
    "data",
    [
        np.array(["a", "bc", "def"], dtype=object),
        np.array(["2019-01-01", "2019-01-02", "2019-01-03"], dtype="datetime64[ns]"),
    ],
)
def test_as_compatible_data_writeable(data):
    pd.set_option("mode.copy_on_write", True)
    # GH8843, ensure writeable arrays for data_vars even with
    # pandas copy-on-write mode
    assert as_compatible_data(data).flags.writeable
    pd.reset_option("mode.copy_on_write")


class VariableSubclassobjects(NamedArraySubclassobjects, ABC):
    @pytest.fixture
    def target(self, data):
        data = 0.5 * np.arange(10).reshape(2, 5)
        return Variable(["x", "y"], data)

    def test_getitem_dict(self):
        v = self.cls(["x"], np.random.randn(5))
        actual = v[{"x": 0}]
        expected = v[0]
        assert_identical(expected, actual)

    def test_getitem_1d(self):
        data = np.array([0, 1, 2])
        v = self.cls(["x"], data)

        v_new = v[dict(x=[0, 1])]
        assert v_new.dims == ("x",)
        assert_array_equal(v_new, data[[0, 1]])

        v_new = v[dict(x=slice(None))]
        assert v_new.dims == ("x",)
        assert_array_equal(v_new, data)

        v_new = v[dict(x=Variable("a", [0, 1]))]
        assert v_new.dims == ("a",)
        assert_array_equal(v_new, data[[0, 1]])

        v_new = v[dict(x=1)]
        assert v_new.dims == ()
        assert_array_equal(v_new, data[1])

        # tuple argument
        v_new = v[slice(None)]
        assert v_new.dims == ("x",)
        assert_array_equal(v_new, data)

    def test_getitem_1d_fancy(self):
        v = self.cls(["x"], [0, 1, 2])
        # 1d-variable should be indexable by multi-dimensional Variable
        ind = Variable(("a", "b"), [[0, 1], [0, 1]])
        v_new = v[ind]
        assert v_new.dims == ("a", "b")
        expected = np.array(v._data)[([0, 1], [0, 1]), ...]
        assert_array_equal(v_new, expected)

        # boolean indexing
        ind = Variable(("x",), [True, False, True])
        v_new = v[ind]
        assert_identical(v[[0, 2]], v_new)
        v_new = v[[True, False, True]]
        assert_identical(v[[0, 2]], v_new)

        with pytest.raises(IndexError, match=r"Boolean indexer should"):
            ind = Variable(("a",), [True, False, True])
            v[ind]

    def test_getitem_with_mask(self):
        v = self.cls(["x"], [0, 1, 2])
        assert_identical(v._getitem_with_mask(-1), Variable((), np.nan))
        assert_identical(
            v._getitem_with_mask([0, -1, 1]), self.cls(["x"], [0, np.nan, 1])
        )
        assert_identical(v._getitem_with_mask(slice(2)), self.cls(["x"], [0, 1]))
        assert_identical(
            v._getitem_with_mask([0, -1, 1], fill_value=-99),
            self.cls(["x"], [0, -99, 1]),
        )

    def test_getitem_with_mask_size_zero(self):
        v = self.cls(["x"], [])
        assert_identical(v._getitem_with_mask(-1), Variable((), np.nan))
        assert_identical(
            v._getitem_with_mask([-1, -1, -1]),
            self.cls(["x"], [np.nan, np.nan, np.nan]),
        )

    def test_getitem_with_mask_nd_indexer(self):
        v = self.cls(["x"], [0, 1, 2])
        indexer = Variable(("x", "y"), [[0, -1], [-1, 2]])
        assert_identical(v._getitem_with_mask(indexer, fill_value=-1), indexer)

    def _assertIndexedLikeNDArray(self, variable, expected_value0, expected_dtype=None):
        """Given a 1-dimensional variable, verify that the variable is indexed
        like a numpy.ndarray.
        """
        assert variable[0].shape == ()
        assert variable[0].ndim == 0
        assert variable[0].size == 1
        # test identity
        assert variable.equals(variable.copy())
        assert variable.identical(variable.copy())
        # check value is equal for both ndarray and Variable
        with warnings.catch_warnings():
            warnings.filterwarnings("ignore", "In the future, 'NAT == x'")
            np.testing.assert_equal(variable.values[0], expected_value0)
            np.testing.assert_equal(variable[0].values, expected_value0)
        # check type or dtype is consistent for both ndarray and Variable
        if expected_dtype is None:
            # check output type instead of array dtype
            assert type(variable.values[0]) is type(expected_value0)
            assert type(variable[0].values) is type(expected_value0)
        elif expected_dtype is not False:
            assert variable.values[0].dtype == expected_dtype
            assert variable[0].values.dtype == expected_dtype

    def test_index_0d_int(self):
        for value, dtype in [(0, np.int_), (np.int32(0), np.int32)]:
            x = self.cls(["x"], [value])
            self._assertIndexedLikeNDArray(x, value, dtype)

    def test_index_0d_float(self):
        for value, dtype in [(0.5, float), (np.float32(0.5), np.float32)]:
            x = self.cls(["x"], [value])
            self._assertIndexedLikeNDArray(x, value, dtype)

    def test_index_0d_string(self):
        value = "foo"
        dtype = np.dtype("U3")
        x = self.cls(["x"], [value])
        self._assertIndexedLikeNDArray(x, value, dtype)

    @pytest.mark.filterwarnings("ignore:Converting non-default")
    def test_index_0d_datetime(self):
        d = datetime(2000, 1, 1)
        x = self.cls(["x"], [d])
        self._assertIndexedLikeNDArray(x, np.datetime64(d))

        x = self.cls(["x"], [np.datetime64(d)])
        self._assertIndexedLikeNDArray(x, np.datetime64(d), "datetime64[us]")

        x = self.cls(["x"], pd.DatetimeIndex([d]))
        self._assertIndexedLikeNDArray(x, np.datetime64(d), "datetime64[ns]")

    @pytest.mark.filterwarnings("ignore:Converting non-default")
    def test_index_0d_timedelta64(self):
        td = timedelta(hours=1)
        # todo: discussion needed
        td64 = np.timedelta64(td, "ns")
        x = self.cls(["x"], [td64])
        self._assertIndexedLikeNDArray(x, td64, np.dtype("timedelta64[ns]"))

        x = self.cls(["x"], pd.to_timedelta([td]))
        self._assertIndexedLikeNDArray(x, np.timedelta64(td), "timedelta64[ns]")

    def test_index_0d_not_a_time(self):
        d = np.datetime64("NaT", "ns")
        x = self.cls(["x"], [d])
        self._assertIndexedLikeNDArray(x, d)

    def test_index_0d_object(self):
        class HashableItemWrapper:
            def __init__(self, item):
                self.item = item

            def __eq__(self, other):
                return self.item == other.item

            def __hash__(self):
                return hash(self.item)

            def __repr__(self):
                return f"{type(self).__name__}(item={self.item!r})"

        item = HashableItemWrapper((1, 2, 3))
        x = self.cls("x", [item])
        self._assertIndexedLikeNDArray(x, item, expected_dtype=False)

    def test_0d_object_array_with_list(self):
        listarray = np.empty((1,), dtype=object)
        listarray[0] = [1, 2, 3]
        x = self.cls("x", listarray)
        assert_array_equal(x.data, listarray)
        assert_array_equal(x[0].data, listarray.squeeze())
        assert_array_equal(x.squeeze().data, listarray.squeeze())

    @pytest.mark.filterwarnings("ignore:Converting non-default")
    def test_index_and_concat_datetime(self):
        # regression test for #125
        date_range = pd.date_range("2011-09-01", periods=10)
        for dates in [date_range, date_range.values, date_range.to_pydatetime()]:
            expected = self.cls("t", dates)
            for times in [
                [expected[i] for i in range(10)],
                [expected[i : (i + 1)] for i in range(10)],
                [expected[[i]] for i in range(10)],
            ]:
                actual = Variable.concat(times, "t")
                assert expected.dtype == actual.dtype
                assert_array_equal(expected, actual)

    def test_0d_time_data(self):
        # regression test for #105
        x = self.cls("time", pd.date_range("2000-01-01", periods=5))
        expected = np.datetime64("2000-01-01", "ns")
        assert x[0].values == expected

<<<<<<< HEAD
    dt64_data = pd.date_range("2000-01-01", periods=3)

    @pytest.mark.filterwarnings("ignore:Converting non-default")
    @pytest.mark.parametrize(
        "values, unit",
        [
            (dt64_data, "ns"),
            (dt64_data.values, "ns"),
            (dt64_data.values.astype("datetime64[s]"), "s"),
            (dt64_data.to_pydatetime(), "ns"),
        ],
    )
    def test_datetime64_conversion(self, values, unit):
        # todo: check, if this test is OK
        v = self.cls(["t"], values)
        assert v.dtype == np.dtype(f"datetime64[{unit}]")
        assert_array_equal(v.values, self.dt64_data.values)
        assert v.values.dtype == np.dtype(f"datetime64[{unit}]")

    td64_data = pd.timedelta_range(start=0, periods=3)

    @pytest.mark.filterwarnings("ignore:Converting non-default")
    @pytest.mark.parametrize(
        "values, unit",
        [
            (td64_data, "ns"),
            (td64_data.values, "ns"),
            (td64_data.values.astype("timedelta64[s]"), "s"),
            (td64_data.to_pytimedelta(), "ns"),
        ],
    )
    def test_timedelta64_conversion(self, values, unit):
        # todo: check, if this test is OK
        v = self.cls(["t"], values)
        assert v.dtype == np.dtype(f"timedelta64[{unit}]")
        assert_array_equal(v.values, self.td64_data.values)
        assert v.values.dtype == np.dtype(f"timedelta64[{unit}]")
=======
    @pytest.mark.filterwarnings("ignore:Converting non-nanosecond")
    def test_datetime64_conversion(self):
        times = pd.date_range("2000-01-01", periods=3)
        for values in [
            times,
            times.values,
            times.values.astype("datetime64[s]"),
            times.to_pydatetime(),
        ]:
            v = self.cls(["t"], values)
            assert v.dtype == np.dtype("datetime64[ns]")
            assert_array_equal(v.values, times.values)
            assert v.values.dtype == np.dtype("datetime64[ns]")

    @pytest.mark.filterwarnings("ignore:Converting non-nanosecond")
    def test_timedelta64_conversion(self):
        times = pd.timedelta_range(start=0, periods=3)
        for values in [
            times,
            times.values,
            times.values.astype("timedelta64[s]"),
            times.to_pytimedelta(),
        ]:
            v = self.cls(["t"], values)
            assert v.dtype == np.dtype("timedelta64[ns]")
            assert_array_equal(v.values, times.values)
            assert v.values.dtype == np.dtype("timedelta64[ns]")
>>>>>>> 96e0ff7d

    def test_object_conversion(self):
        data = np.arange(5).astype(str).astype(object)
        actual = self.cls("x", data)
        assert actual.dtype == data.dtype

    @pytest.mark.filterwarnings("ignore:Converting non-default")
    def test_datetime64_valid_range(self):
        # todo: test still needed?
        data = np.datetime64("1250-01-01", "us")
        self.cls(["t"], [data])

    @pytest.mark.filterwarnings("ignore:Converting non-default")
    def test_timedelta64_valid_range(self):
        # todo: test still needed?
        data = np.timedelta64("200000", "D")
        self.cls(["t"], [data])

    def test_pandas_data(self):
        v = self.cls(["x"], pd.Series([0, 1, 2], index=[3, 2, 1]))
        assert_identical(v, v[[0, 1, 2]])
        v = self.cls(["x"], pd.Index([0, 1, 2]))
        assert v[0].values == v.values[0]

    def test_pandas_period_index(self):
        v = self.cls(["x"], pd.period_range(start="2000", periods=20, freq="D"))
        v = v.load()  # for dask-based Variable
        assert v[0] == pd.Period("2000", freq="D")
        assert "Period('2000-01-01', 'D')" in repr(v)

    @pytest.mark.parametrize("dtype", [float, int])
    def test_1d_math(self, dtype: np.typing.DTypeLike) -> None:
        x = np.arange(5, dtype=dtype)
        y = np.ones(5, dtype=dtype)

        # should we need `.to_base_variable()`?
        # probably a break that `+v` changes type?
        v = self.cls(["x"], x)
        base_v = v.to_base_variable()
        # unary ops
        assert_identical(base_v, +v)
        assert_identical(base_v, abs(v))
        assert_array_equal((-v).values, -x)
        # binary ops with numbers
        assert_identical(base_v, v + 0)
        assert_identical(base_v, 0 + v)
        assert_identical(base_v, v * 1)
        if dtype is int:
            assert_identical(base_v, v << 0)
            assert_array_equal(v << 3, x << 3)
            assert_array_equal(v >> 2, x >> 2)
        # binary ops with numpy arrays
        assert_array_equal((v * x).values, x**2)
        assert_array_equal((x * v).values, x**2)
        assert_array_equal(v - y, v - 1)
        assert_array_equal(y - v, 1 - v)
        if dtype is int:
            assert_array_equal(v << x, x << x)
            assert_array_equal(v >> x, x >> x)
        # verify attributes are dropped
        v2 = self.cls(["x"], x, {"units": "meters"})
        with set_options(keep_attrs=False):
            assert_identical(base_v, +v2)
        # binary ops with all variables
        assert_array_equal(v + v, 2 * v)
        w = self.cls(["x"], y, {"foo": "bar"})
        assert_identical(v + w, self.cls(["x"], x + y).to_base_variable())
        assert_array_equal((v * w).values, x * y)

        # something complicated
        assert_array_equal((v**2 * w - 1 + x).values, x**2 * y - 1 + x)
        # make sure dtype is preserved (for Index objects)
        assert dtype == (+v).dtype
        assert dtype == (+v).values.dtype
        assert dtype == (0 + v).dtype
        assert dtype == (0 + v).values.dtype
        # check types of returned data
        assert isinstance(+v, Variable)
        assert not isinstance(+v, IndexVariable)
        assert isinstance(0 + v, Variable)
        assert not isinstance(0 + v, IndexVariable)

    def test_1d_reduce(self):
        x = np.arange(5)
        v = self.cls(["x"], x)
        actual = v.sum()
        expected = Variable((), 10)
        assert_identical(expected, actual)
        assert type(actual) is Variable

    def test_array_interface(self):
        x = np.arange(5)
        v = self.cls(["x"], x)
        assert_array_equal(np.asarray(v), x)
        # test patched in methods
        assert_array_equal(v.astype(float), x.astype(float))
        # think this is a break, that argsort changes the type
        assert_identical(v.argsort(), v.to_base_variable())
        assert_identical(v.clip(2, 3), self.cls("x", x.clip(2, 3)).to_base_variable())
        # test ufuncs
        assert_identical(np.sin(v), self.cls(["x"], np.sin(x)).to_base_variable())
        assert isinstance(np.sin(v), Variable)
        assert not isinstance(np.sin(v), IndexVariable)

    def example_1d_objects(self):
        for data in [
            range(3),
            0.5 * np.arange(3),
            0.5 * np.arange(3, dtype=np.float32),
            pd.date_range("2000-01-01", periods=3),
            np.array(["a", "b", "c"], dtype=object),
        ]:
            yield (self.cls("x", data), data)

    def test___array__(self):
        for v, data in self.example_1d_objects():
            assert_array_equal(v.values, np.asarray(data))
            assert_array_equal(np.asarray(v), np.asarray(data))
            assert v[0].values == np.asarray(data)[0]
            assert np.asarray(v[0]) == np.asarray(data)[0]

    def test_equals_all_dtypes(self):
        for v, _ in self.example_1d_objects():
            v2 = v.copy()
            assert v.equals(v2)
            assert v.identical(v2)
            assert v.no_conflicts(v2)
            assert v[0].equals(v2[0])
            assert v[0].identical(v2[0])
            assert v[0].no_conflicts(v2[0])
            assert v[:2].equals(v2[:2])
            assert v[:2].identical(v2[:2])
            assert v[:2].no_conflicts(v2[:2])

    def test_eq_all_dtypes(self):
        # ensure that we don't choke on comparisons for which numpy returns
        # scalars
        expected = Variable("x", 3 * [False])
        for v, _ in self.example_1d_objects():
            actual = "z" == v
            assert_identical(expected, actual)
            actual = ~("z" != v)
            assert_identical(expected, actual)

    def test_encoding_preserved(self):
        expected = self.cls("x", range(3), {"foo": 1}, {"bar": 2})
        for actual in [
            expected.T,
            expected[...],
            expected.squeeze(),
            expected.isel(x=slice(None)),
            expected.set_dims({"x": 3}),
            expected.copy(deep=True),
            expected.copy(deep=False),
        ]:
            assert_identical(expected.to_base_variable(), actual.to_base_variable())
            assert expected.encoding == actual.encoding

    def test_drop_encoding(self) -> None:
        encoding1 = {"scale_factor": 1}
        # encoding set via cls constructor
        v1 = self.cls(["a"], [0, 1, 2], encoding=encoding1)
        assert v1.encoding == encoding1
        v2 = v1.drop_encoding()
        assert v1.encoding == encoding1
        assert v2.encoding == {}

        # encoding set via setter
        encoding3 = {"scale_factor": 10}
        v3 = self.cls(["a"], [0, 1, 2], encoding=encoding3)
        assert v3.encoding == encoding3
        v4 = v3.drop_encoding()
        assert v3.encoding == encoding3
        assert v4.encoding == {}

    def test_concat(self):
        x = np.arange(5)
        y = np.arange(5, 10)
        v = self.cls(["a"], x)
        w = self.cls(["a"], y)
        assert_identical(
            Variable(["b", "a"], np.array([x, y])), Variable.concat([v, w], "b")
        )
        assert_identical(
            Variable(["b", "a"], np.array([x, y])), Variable.concat((v, w), "b")
        )
        assert_identical(
            Variable(["b", "a"], np.array([x, y])), Variable.concat((v, w), "b")
        )
        with pytest.raises(ValueError, match=r"Variable has dimensions"):
            Variable.concat([v, Variable(["c"], y)], "b")
        # test indexers
        actual = Variable.concat(
            [v, w], positions=[np.arange(0, 10, 2), np.arange(1, 10, 2)], dim="a"
        )
        expected = Variable("a", np.array([x, y]).ravel(order="F"))
        assert_identical(expected, actual)
        # test concatenating along a dimension
        v = Variable(["time", "x"], np.random.random((10, 8)))
        assert_identical(v, Variable.concat([v[:5], v[5:]], "time"))
        assert_identical(v, Variable.concat([v[:5], v[5:6], v[6:]], "time"))
        assert_identical(v, Variable.concat([v[:1], v[1:]], "time"))
        # test dimension order
        assert_identical(v, Variable.concat([v[:, :5], v[:, 5:]], "x"))
        with pytest.raises(ValueError, match=r"all input arrays must have"):
            Variable.concat([v[:, 0], v[:, 1:]], "x")

    def test_concat_attrs(self):
        # always keep attrs from first variable
        v = self.cls("a", np.arange(5), {"foo": "bar"})
        w = self.cls("a", np.ones(5))
        expected = self.cls(
            "a", np.concatenate([np.arange(5), np.ones(5)])
        ).to_base_variable()
        expected.attrs["foo"] = "bar"
        assert_identical(expected, Variable.concat([v, w], "a"))

    def test_concat_fixed_len_str(self):
        # regression test for #217
        for kind in ["S", "U"]:
            x = self.cls("animal", np.array(["horse"], dtype=kind))
            y = self.cls("animal", np.array(["aardvark"], dtype=kind))
            actual = Variable.concat([x, y], "animal")
            expected = Variable("animal", np.array(["horse", "aardvark"], dtype=kind))
            assert_equal(expected, actual)

    def test_concat_number_strings(self):
        # regression test for #305
        a = self.cls("x", ["0", "1", "2"])
        b = self.cls("x", ["3", "4"])
        actual = Variable.concat([a, b], dim="x")
        expected = Variable("x", np.arange(5).astype(str))
        assert_identical(expected, actual)
        assert actual.dtype.kind == expected.dtype.kind

    def test_concat_mixed_dtypes(self):
        a = self.cls("x", [0, 1])
        b = self.cls("x", ["two"])
        actual = Variable.concat([a, b], dim="x")
        expected = Variable("x", np.array([0, 1, "two"], dtype=object))
        assert_identical(expected, actual)
        assert actual.dtype == object

    @pytest.mark.parametrize("deep", [True, False])
    @pytest.mark.parametrize("astype", [float, int, str])
    def test_copy(self, deep: bool, astype: type[object]) -> None:
        v = self.cls("x", (0.5 * np.arange(10)).astype(astype), {"foo": "bar"})
        w = v.copy(deep=deep)
        assert type(v) is type(w)
        assert_identical(v, w)
        assert v.dtype == w.dtype
        if self.cls is Variable:
            if deep:
                assert source_ndarray(v.values) is not source_ndarray(w.values)
            else:
                assert source_ndarray(v.values) is source_ndarray(w.values)
        assert_identical(v, copy(v))

    def test_copy_deep_recursive(self) -> None:
        # GH:issue:7111

        # direct recursion
        v = self.cls("x", [0, 1])
        v.attrs["other"] = v

        # TODO: cannot use assert_identical on recursive Vars yet...
        # lets just ensure that deep copy works without RecursionError
        v.copy(deep=True)

        # indirect recursion
        v2 = self.cls("y", [2, 3])
        v.attrs["other"] = v2
        v2.attrs["other"] = v

        # TODO: cannot use assert_identical on recursive Vars yet...
        # lets just ensure that deep copy works without RecursionError
        v.copy(deep=True)
        v2.copy(deep=True)

    def test_copy_index(self):
        midx = pd.MultiIndex.from_product(
            [["a", "b"], [1, 2], [-1, -2]], names=("one", "two", "three")
        )
        v = self.cls("x", midx)
        for deep in [True, False]:
            w = v.copy(deep=deep)
            assert isinstance(w._data, PandasIndexingAdapter)
            assert isinstance(w.to_index(), pd.MultiIndex)
            assert_array_equal(v._data.array, w._data.array)

    def test_copy_with_data(self) -> None:
        orig = Variable(("x", "y"), [[1.5, 2.0], [3.1, 4.3]], {"foo": "bar"})
        new_data = np.array([[2.5, 5.0], [7.1, 43]])
        actual = orig.copy(data=new_data)
        expected = orig.copy()
        expected.data = new_data
        assert_identical(expected, actual)

    def test_copy_with_data_errors(self) -> None:
        orig = Variable(("x", "y"), [[1.5, 2.0], [3.1, 4.3]], {"foo": "bar"})
        new_data = [2.5, 5.0]
        with pytest.raises(ValueError, match=r"must match shape of object"):
            orig.copy(data=new_data)  # type: ignore[arg-type]

    def test_copy_index_with_data(self) -> None:
        orig = IndexVariable("x", np.arange(5))
        new_data = np.arange(5, 10)
        actual = orig.copy(data=new_data)
        expected = IndexVariable("x", np.arange(5, 10))
        assert_identical(expected, actual)

    def test_copy_index_with_data_errors(self) -> None:
        orig = IndexVariable("x", np.arange(5))
        new_data = np.arange(5, 20)
        with pytest.raises(ValueError, match=r"must match shape of object"):
            orig.copy(data=new_data)
        with pytest.raises(ValueError, match=r"Cannot assign to the .data"):
            orig.data = new_data
        with pytest.raises(ValueError, match=r"Cannot assign to the .values"):
            orig.values = new_data

    def test_replace(self):
        var = Variable(("x", "y"), [[1.5, 2.0], [3.1, 4.3]], {"foo": "bar"})
        result = var._replace()
        assert_identical(result, var)

        new_data = np.arange(4).reshape(2, 2)
        result = var._replace(data=new_data)
        assert_array_equal(result.data, new_data)

    def test_real_and_imag(self):
        v = self.cls("x", np.arange(3) - 1j * np.arange(3), {"foo": "bar"})
        expected_re = self.cls("x", np.arange(3), {"foo": "bar"})
        assert_identical(v.real, expected_re)

        expected_im = self.cls("x", -np.arange(3), {"foo": "bar"})
        assert_identical(v.imag, expected_im)

        expected_abs = self.cls("x", np.sqrt(2 * np.arange(3) ** 2)).to_base_variable()
        assert_allclose(abs(v), expected_abs)

    def test_aggregate_complex(self):
        # should skip NaNs
        v = self.cls("x", [1, 2j, np.nan])
        expected = Variable((), 0.5 + 1j)
        assert_allclose(v.mean(), expected)

    def test_pandas_categorical_dtype(self):
        data = pd.Categorical(np.arange(10, dtype="int64"))
        v = self.cls("x", data)
        print(v)  # should not error
        assert v.dtype == "int64"

    def test_pandas_datetime64_with_tz(self):
        data = pd.date_range(
            start="2000-01-01",
            tz=pytz.timezone("America/New_York"),
            periods=10,
            freq="1h",
        )
        v = self.cls("x", data)
        print(v)  # should not error
        if "America/New_York" in str(data.dtype):
            # pandas is new enough that it has datetime64 with timezone dtype
            assert v.dtype == "object"

    def test_multiindex(self):
        idx = pd.MultiIndex.from_product([list("abc"), [0, 1]])
        v = self.cls("x", idx)
        assert_identical(Variable((), ("a", 0)), v[0])
        assert_identical(v, v[:])

    def test_load(self):
        array = self.cls("x", np.arange(5))
        orig_data = array._data
        copied = array.copy(deep=True)
        if array.chunks is None:
            array.load()
            assert type(array._data) is type(orig_data)
            assert type(copied._data) is type(orig_data)
            assert_identical(array, copied)

    def test_getitem_advanced(self):
        v = self.cls(["x", "y"], [[0, 1, 2], [3, 4, 5]])
        v_data = v.compute().data

        # orthogonal indexing
        v_new = v[([0, 1], [1, 0])]
        assert v_new.dims == ("x", "y")
        assert_array_equal(v_new, v_data[[0, 1]][:, [1, 0]])

        v_new = v[[0, 1]]
        assert v_new.dims == ("x", "y")
        assert_array_equal(v_new, v_data[[0, 1]])

        # with mixed arguments
        ind = Variable(["a"], [0, 1])
        v_new = v[dict(x=[0, 1], y=ind)]
        assert v_new.dims == ("x", "a")
        assert_array_equal(v_new, v_data[[0, 1]][:, [0, 1]])

        # boolean indexing
        v_new = v[dict(x=[True, False], y=[False, True, False])]
        assert v_new.dims == ("x", "y")
        assert_array_equal(v_new, v_data[0][1])

        # with scalar variable
        ind = Variable((), 2)
        v_new = v[dict(y=ind)]
        expected = v[dict(y=2)]
        assert_array_equal(v_new, expected)

        # with boolean variable with wrong shape
        ind = np.array([True, False])
        with pytest.raises(IndexError, match=r"Boolean array size 2 is "):
            v[Variable(("a", "b"), [[0, 1]]), ind]

        # boolean indexing with different dimension
        ind = Variable(["a"], [True, False, False])
        with pytest.raises(IndexError, match=r"Boolean indexer should be"):
            v[dict(y=ind)]

    def test_getitem_uint_1d(self):
        # regression test for #1405
        v = self.cls(["x"], [0, 1, 2])
        v_data = v.compute().data

        v_new = v[np.array([0])]
        assert_array_equal(v_new, v_data[0])
        v_new = v[np.array([0], dtype="uint64")]
        assert_array_equal(v_new, v_data[0])

    def test_getitem_uint(self):
        # regression test for #1405
        v = self.cls(["x", "y"], [[0, 1, 2], [3, 4, 5]])
        v_data = v.compute().data

        v_new = v[np.array([0])]
        assert_array_equal(v_new, v_data[[0], :])
        v_new = v[np.array([0], dtype="uint64")]
        assert_array_equal(v_new, v_data[[0], :])

        v_new = v[np.uint64(0)]
        assert_array_equal(v_new, v_data[0, :])

    def test_getitem_0d_array(self):
        # make sure 0d-np.array can be used as an indexer
        v = self.cls(["x"], [0, 1, 2])
        v_data = v.compute().data

        v_new = v[np.array([0])[0]]
        assert_array_equal(v_new, v_data[0])

        v_new = v[np.array(0)]
        assert_array_equal(v_new, v_data[0])

        v_new = v[Variable((), np.array(0))]
        assert_array_equal(v_new, v_data[0])

    def test_getitem_fancy(self):
        v = self.cls(["x", "y"], [[0, 1, 2], [3, 4, 5]])
        v_data = v.compute().data

        ind = Variable(["a", "b"], [[0, 1, 1], [1, 1, 0]])
        v_new = v[ind]
        assert v_new.dims == ("a", "b", "y")
        assert_array_equal(v_new, v_data[[[0, 1, 1], [1, 1, 0]], :])

        # It would be ok if indexed with the multi-dimensional array including
        # the same name
        ind = Variable(["x", "b"], [[0, 1, 1], [1, 1, 0]])
        v_new = v[ind]
        assert v_new.dims == ("x", "b", "y")
        assert_array_equal(v_new, v_data[[[0, 1, 1], [1, 1, 0]], :])

        ind = Variable(["a", "b"], [[0, 1, 2], [2, 1, 0]])
        v_new = v[dict(y=ind)]
        assert v_new.dims == ("x", "a", "b")
        assert_array_equal(v_new, v_data[:, ([0, 1, 2], [2, 1, 0])])

        ind = Variable(["a", "b"], [[0, 0], [1, 1]])
        v_new = v[dict(x=[1, 0], y=ind)]
        assert v_new.dims == ("x", "a", "b")
        assert_array_equal(v_new, v_data[[1, 0]][:, ind])

        # along diagonal
        ind = Variable(["a"], [0, 1])
        v_new = v[ind, ind]
        assert v_new.dims == ("a",)
        assert_array_equal(v_new, v_data[[0, 1], [0, 1]])

        # with integer
        ind = Variable(["a", "b"], [[0, 0], [1, 1]])
        v_new = v[dict(x=0, y=ind)]
        assert v_new.dims == ("a", "b")
        assert_array_equal(v_new[0], v_data[0][[0, 0]])
        assert_array_equal(v_new[1], v_data[0][[1, 1]])

        # with slice
        ind = Variable(["a", "b"], [[0, 0], [1, 1]])
        v_new = v[dict(x=slice(None), y=ind)]
        assert v_new.dims == ("x", "a", "b")
        assert_array_equal(v_new, v_data[:, [[0, 0], [1, 1]]])

        ind = Variable(["a", "b"], [[0, 0], [1, 1]])
        v_new = v[dict(x=ind, y=slice(None))]
        assert v_new.dims == ("a", "b", "y")
        assert_array_equal(v_new, v_data[[[0, 0], [1, 1]], :])

        ind = Variable(["a", "b"], [[0, 0], [1, 1]])
        v_new = v[dict(x=ind, y=slice(None, 1))]
        assert v_new.dims == ("a", "b", "y")
        assert_array_equal(v_new, v_data[[[0, 0], [1, 1]], slice(None, 1)])

        # slice matches explicit dimension
        ind = Variable(["y"], [0, 1])
        v_new = v[ind, :2]
        assert v_new.dims == ("y",)
        assert_array_equal(v_new, v_data[[0, 1], [0, 1]])

        # with multiple slices
        v = self.cls(["x", "y", "z"], [[[1, 2, 3], [4, 5, 6]]])
        ind = Variable(["a", "b"], [[0]])
        v_new = v[ind, :, :]
        expected = Variable(["a", "b", "y", "z"], v.data[np.newaxis, ...])
        assert_identical(v_new, expected)

        v = Variable(["w", "x", "y", "z"], [[[[1, 2, 3], [4, 5, 6]]]])
        ind = Variable(["y"], [0])
        v_new = v[ind, :, 1:2, 2]
        expected = Variable(["y", "x"], [[6]])
        assert_identical(v_new, expected)

        # slice and vector mixed indexing resulting in the same dimension
        v = Variable(["x", "y", "z"], np.arange(60).reshape(3, 4, 5))
        ind = Variable(["x"], [0, 1, 2])
        v_new = v[:, ind]
        expected = Variable(("x", "z"), np.zeros((3, 5)))
        expected[0] = v.data[0, 0]
        expected[1] = v.data[1, 1]
        expected[2] = v.data[2, 2]
        assert_identical(v_new, expected)

        v_new = v[:, ind.data]
        assert v_new.shape == (3, 3, 5)

    def test_getitem_error(self):
        v = self.cls(["x", "y"], [[0, 1, 2], [3, 4, 5]])

        with pytest.raises(IndexError, match=r"labeled multi-"):
            v[[[0, 1], [1, 2]]]

        ind_x = Variable(["a"], [0, 1, 1])
        ind_y = Variable(["a"], [0, 1])
        with pytest.raises(IndexError, match=r"Dimensions of indexers "):
            v[ind_x, ind_y]

        ind = Variable(["a", "b"], [[True, False], [False, True]])
        with pytest.raises(IndexError, match=r"2-dimensional boolean"):
            v[dict(x=ind)]

        v = Variable(["x", "y", "z"], np.arange(60).reshape(3, 4, 5))
        ind = Variable(["x"], [0, 1])
        with pytest.raises(IndexError, match=r"Dimensions of indexers mis"):
            v[:, ind]

    @pytest.mark.parametrize(
        "mode",
        [
            "mean",
            "median",
            "reflect",
            "edge",
            "linear_ramp",
            "maximum",
            "minimum",
            "symmetric",
            "wrap",
        ],
    )
    @pytest.mark.parametrize("xr_arg, np_arg", _PAD_XR_NP_ARGS)
    @pytest.mark.filterwarnings(
        r"ignore:dask.array.pad.+? converts integers to floats."
    )
    def test_pad(self, mode, xr_arg, np_arg):
        data = np.arange(4 * 3 * 2).reshape(4, 3, 2)
        v = self.cls(["x", "y", "z"], data)

        actual = v.pad(mode=mode, **xr_arg)
        expected = np.pad(data, np_arg, mode=mode)

        assert_array_equal(actual, expected)
        assert isinstance(actual._data, type(v._data))

    @pytest.mark.parametrize("xr_arg, np_arg", _PAD_XR_NP_ARGS)
    def test_pad_constant_values(self, xr_arg, np_arg):
        data = np.arange(4 * 3 * 2).reshape(4, 3, 2)
        v = self.cls(["x", "y", "z"], data)

        actual = v.pad(**xr_arg)
        expected = np.pad(
            np.array(duck_array_ops.astype(v.data, float)),
            np_arg,
            mode="constant",
            constant_values=np.nan,
        )
        assert_array_equal(actual, expected)
        assert isinstance(actual._data, type(v._data))

        # for the boolean array, we pad False
        data = np.full_like(data, False, dtype=bool).reshape(4, 3, 2)
        v = self.cls(["x", "y", "z"], data)

        actual = v.pad(mode="constant", constant_values=False, **xr_arg)
        expected = np.pad(
            np.array(v.data), np_arg, mode="constant", constant_values=False
        )
        assert_array_equal(actual, expected)

    @pytest.mark.parametrize(
        ["keep_attrs", "attrs", "expected"],
        [
            pytest.param(None, {"a": 1, "b": 2}, {"a": 1, "b": 2}, id="default"),
            pytest.param(False, {"a": 1, "b": 2}, {}, id="False"),
            pytest.param(True, {"a": 1, "b": 2}, {"a": 1, "b": 2}, id="True"),
        ],
    )
    def test_pad_keep_attrs(self, keep_attrs, attrs, expected):
        data = np.arange(10, dtype=float)
        v = self.cls(["x"], data, attrs)

        keep_attrs_ = "default" if keep_attrs is None else keep_attrs

        with set_options(keep_attrs=keep_attrs_):
            actual = v.pad({"x": (1, 1)}, mode="constant", constant_values=np.nan)

            assert actual.attrs == expected

        actual = v.pad(
            {"x": (1, 1)},
            mode="constant",
            constant_values=np.nan,
            keep_attrs=keep_attrs,
        )
        assert actual.attrs == expected

    @pytest.mark.parametrize("d, w", (("x", 3), ("y", 5)))
    def test_rolling_window(self, d, w):
        # Just a working test. See test_nputils for the algorithm validation
        v = self.cls(["x", "y", "z"], np.arange(40 * 30 * 2).reshape(40, 30, 2))
        v_rolling = v.rolling_window(d, w, d + "_window")
        assert v_rolling.dims == ("x", "y", "z", d + "_window")
        assert v_rolling.shape == v.shape + (w,)

        v_rolling = v.rolling_window(d, w, d + "_window", center=True)
        assert v_rolling.dims == ("x", "y", "z", d + "_window")
        assert v_rolling.shape == v.shape + (w,)

        # dask and numpy result should be the same
        v_loaded = v.load().rolling_window(d, w, d + "_window", center=True)
        assert_array_equal(v_rolling, v_loaded)

        # numpy backend should not be over-written
        if isinstance(v._data, np.ndarray):
            with pytest.raises(ValueError):
                v_loaded[0] = 1.0

    def test_rolling_1d(self):
        x = self.cls("x", np.array([1, 2, 3, 4], dtype=float))

        kwargs = dict(dim="x", window=3, window_dim="xw")
        actual = x.rolling_window(**kwargs, center=True, fill_value=np.nan)
        expected = Variable(
            ("x", "xw"),
            np.array(
                [[np.nan, 1, 2], [1, 2, 3], [2, 3, 4], [3, 4, np.nan]], dtype=float
            ),
        )
        assert_equal(actual, expected)

        actual = x.rolling_window(**kwargs, center=False, fill_value=0.0)
        expected = self.cls(
            ("x", "xw"),
            np.array([[0, 0, 1], [0, 1, 2], [1, 2, 3], [2, 3, 4]], dtype=float),
        )
        assert_equal(actual, expected)

        x = self.cls(("y", "x"), np.stack([x, x * 1.1]))
        actual = x.rolling_window(**kwargs, center=False, fill_value=0.0)
        expected = self.cls(
            ("y", "x", "xw"), np.stack([expected.data, expected.data * 1.1], axis=0)
        )
        assert_equal(actual, expected)

    @pytest.mark.parametrize("center", [[True, True], [False, False]])
    @pytest.mark.parametrize("dims", [("x", "y"), ("y", "z"), ("z", "x")])
    def test_nd_rolling(self, center, dims):
        x = self.cls(
            ("x", "y", "z"),
            np.arange(7 * 6 * 8).reshape(7, 6, 8).astype(float),
        )
        window = [3, 3]
        actual = x.rolling_window(
            dim=dims,
            window=window,
            window_dim=[f"{k}w" for k in dims],
            center=center,
            fill_value=np.nan,
        )
        expected = x
        for dim, win, cent in zip(dims, window, center, strict=True):
            expected = expected.rolling_window(
                dim=dim,
                window=win,
                window_dim=f"{dim}w",
                center=cent,
                fill_value=np.nan,
            )
        assert_equal(actual, expected)

    @pytest.mark.parametrize(
        ("dim, window, window_dim, center"),
        [
            ("x", [3, 3], "x_w", True),
            ("x", 3, ("x_w", "x_w"), True),
            ("x", 3, "x_w", [True, True]),
        ],
    )
    def test_rolling_window_errors(self, dim, window, window_dim, center):
        x = self.cls(
            ("x", "y", "z"),
            np.arange(7 * 6 * 8).reshape(7, 6, 8).astype(float),
        )
        with pytest.raises(ValueError):
            x.rolling_window(
                dim=dim,
                window=window,
                window_dim=window_dim,
                center=center,
            )


class TestVariable(VariableSubclassobjects):
    def cls(self, *args, **kwargs) -> Variable:
        return Variable(*args, **kwargs)

    @pytest.fixture(autouse=True)
    def setup(self):
        self.d = np.random.random((10, 3)).astype(np.float64)

    def test_values(self):
        v = Variable(["time", "x"], self.d)
        assert_array_equal(v.values, self.d)
        assert source_ndarray(v.values) is self.d
        with pytest.raises(ValueError):
            # wrong size
            v.values = np.random.random(5)
        d2 = np.random.random((10, 3))
        v.values = d2
        assert source_ndarray(v.values) is d2

    def test_numpy_same_methods(self):
        v = Variable([], np.float32(0.0))
        assert v.item() == 0
        assert type(v.item()) is float

        v = IndexVariable("x", np.arange(5))
        assert 2 == v.searchsorted(2)

    @pytest.mark.filterwarnings("ignore:Converting non-default")
    @pytest.mark.parametrize(
        "values, unit",
        [
            (np.datetime64("2000-01-01"), "s"),
            (pd.Timestamp("2000-01-01T00"), "s"),
            (datetime(2000, 1, 1), "us"),
        ],
    )
    def test_datetime64_conversion_scalar(self, values, unit):
        # todo: check, if this test is OK
        v = Variable([], values)
        assert v.dtype == np.dtype(f"datetime64[{unit}]")
        assert np.issubdtype(v.values, "datetime64")
        assert v.values.dtype == np.dtype(f"datetime64[{unit}]")

    @pytest.mark.filterwarnings("ignore:Converting non-default")
    @pytest.mark.parametrize(
        "values, unit",
        [
            (np.timedelta64(1, "D"), "s"),
            (pd.Timedelta("1 day"), "us"),
            (timedelta(days=1), "us"),
        ],
    )
    def test_timedelta64_conversion_scalar(self, values, unit):
        # todo: discussion needed
        # todo: check, if this test is OK
        v = Variable([], values)
        assert v.dtype == np.dtype(f"timedelta64[{unit}]")
        assert np.issubdtype(v.values, "timedelta64")
        assert v.values.dtype == np.dtype(f"timedelta64[{unit}]")

    def test_0d_str(self):
        v = Variable([], "foo")
        assert v.dtype == np.dtype("U3")
        assert v.values == "foo"

        v = Variable([], np.bytes_("foo"))
        assert v.dtype == np.dtype("S3")
        assert v.values == "foo".encode("ascii")

    def test_0d_datetime(self):
        # todo: check, if this test is OK
        v = Variable([], pd.Timestamp("2000-01-01"))
        assert v.dtype == np.dtype("datetime64[s]")
        assert v.values == np.datetime64("2000-01-01", "s")

    @pytest.mark.filterwarnings("ignore:Converting non-default")
    @pytest.mark.parametrize(
        "values, unit", [(pd.to_timedelta("1s"), "us"), (np.timedelta64(1, "s"), "s")]
    )
    def test_0d_timedelta(self, values, unit):
        # todo: check, if this test is OK
        v = Variable([], values)
        assert v.dtype == np.dtype(f"timedelta64[{unit}]")
        assert v.values == np.timedelta64(10**9, "ns")

    def test_equals_and_identical(self):
        d = np.random.rand(10, 3)
        d[0, 0] = np.nan
        v1 = Variable(("dim1", "dim2"), data=d, attrs={"att1": 3, "att2": [1, 2, 3]})
        v2 = Variable(("dim1", "dim2"), data=d, attrs={"att1": 3, "att2": [1, 2, 3]})
        assert v1.equals(v2)
        assert v1.identical(v2)

        v3 = Variable(("dim1", "dim3"), data=d)
        assert not v1.equals(v3)

        v4 = Variable(("dim1", "dim2"), data=d)
        assert v1.equals(v4)
        assert not v1.identical(v4)

        v5 = deepcopy(v1)
        v5.values[:] = np.random.rand(10, 3)
        assert not v1.equals(v5)

        assert not v1.equals(None)
        assert not v1.equals(d)

        assert not v1.identical(None)
        assert not v1.identical(d)

    def test_broadcast_equals(self):
        v1 = Variable((), np.nan)
        v2 = Variable(("x"), [np.nan, np.nan])
        assert v1.broadcast_equals(v2)
        assert not v1.equals(v2)
        assert not v1.identical(v2)

        v3 = Variable(("x"), [np.nan])
        assert v1.broadcast_equals(v3)
        assert not v1.equals(v3)
        assert not v1.identical(v3)

        assert not v1.broadcast_equals(None)

        v4 = Variable(("x"), [np.nan] * 3)
        assert not v2.broadcast_equals(v4)

    def test_no_conflicts(self):
        v1 = Variable(("x"), [1, 2, np.nan, np.nan])
        v2 = Variable(("x"), [np.nan, 2, 3, np.nan])
        assert v1.no_conflicts(v2)
        assert not v1.equals(v2)
        assert not v1.broadcast_equals(v2)
        assert not v1.identical(v2)

        assert not v1.no_conflicts(None)

        v3 = Variable(("y"), [np.nan, 2, 3, np.nan])
        assert not v3.no_conflicts(v1)

        d = np.array([1, 2, np.nan, np.nan])
        assert not v1.no_conflicts(d)
        assert not v2.no_conflicts(d)

        v4 = Variable(("w", "x"), [d])
        assert v1.no_conflicts(v4)

    def test_as_variable(self):
        data = np.arange(10)
        expected = Variable("x", data)
        expected_extra = Variable(
            "x", data, attrs={"myattr": "val"}, encoding={"scale_factor": 1}
        )

        assert_identical(expected, as_variable(expected))

        ds = Dataset({"x": expected})
        var = as_variable(ds["x"]).to_base_variable()
        assert_identical(expected, var)
        assert not isinstance(ds["x"], Variable)
        assert isinstance(as_variable(ds["x"]), Variable)

        xarray_tuple = (
            expected_extra.dims,
            expected_extra.values,
            expected_extra.attrs,
            expected_extra.encoding,
        )
        assert_identical(expected_extra, as_variable(xarray_tuple))

        with pytest.raises(TypeError, match=r"tuple of form"):
            as_variable(tuple(data))
        with pytest.raises(ValueError, match=r"tuple of form"):  # GH1016
            as_variable(("five", "six", "seven"))
        with pytest.raises(TypeError, match=r"without an explicit list of dimensions"):
            as_variable(data)

        with pytest.warns(FutureWarning, match="IndexVariable"):
            actual = as_variable(data, name="x")
        assert_identical(expected.to_index_variable(), actual)

        actual = as_variable(0)
        expected = Variable([], 0)
        assert_identical(expected, actual)

        data = np.arange(9).reshape((3, 3))
        expected = Variable(("x", "y"), data)
        with pytest.raises(ValueError, match=r"without explicit dimension names"):
            as_variable(data, name="x")

        # name of nD variable matches dimension name
        actual = as_variable(expected, name="x")
        assert_identical(expected, actual)

        # test datetime, timedelta conversion
        dt = np.array([datetime(1999, 1, 1) + timedelta(days=x) for x in range(10)])
        with pytest.warns(FutureWarning, match="IndexVariable"):
            assert as_variable(dt, "time").dtype.kind == "M"
        td = np.array([timedelta(days=x) for x in range(10)])
        with pytest.warns(FutureWarning, match="IndexVariable"):
            assert as_variable(td, "time").dtype.kind == "m"

        with pytest.raises(TypeError):
            as_variable(("x", DataArray([])))

    def test_repr(self):
        v = Variable(["time", "x"], [[1, 2, 3], [4, 5, 6]], {"foo": "bar"})
        v = v.astype(np.uint64)
        expected = dedent(
            """
        <xarray.Variable (time: 2, x: 3)> Size: 48B
        array([[1, 2, 3],
               [4, 5, 6]], dtype=uint64)
        Attributes:
            foo:      bar
        """
        ).strip()
        assert expected == repr(v)

    def test_repr_lazy_data(self):
        v = Variable("x", LazilyIndexedArray(np.arange(2e5)))
        assert "200000 values with dtype" in repr(v)
        assert isinstance(v._data, LazilyIndexedArray)

    def test_detect_indexer_type(self):
        """Tests indexer type was correctly detected."""
        data = np.random.random((10, 11))
        v = Variable(["x", "y"], data)

        _, ind, _ = v._broadcast_indexes((0, 1))
        assert type(ind) is indexing.BasicIndexer

        _, ind, _ = v._broadcast_indexes((0, slice(0, 8, 2)))
        assert type(ind) is indexing.BasicIndexer

        _, ind, _ = v._broadcast_indexes((0, [0, 1]))
        assert type(ind) is indexing.OuterIndexer

        _, ind, _ = v._broadcast_indexes(([0, 1], 1))
        assert type(ind) is indexing.OuterIndexer

        _, ind, _ = v._broadcast_indexes(([0, 1], [1, 2]))
        assert type(ind) is indexing.OuterIndexer

        _, ind, _ = v._broadcast_indexes(([0, 1], slice(0, 8, 2)))
        assert type(ind) is indexing.OuterIndexer

        vind = Variable(("a",), [0, 1])
        _, ind, _ = v._broadcast_indexes((vind, slice(0, 8, 2)))
        assert type(ind) is indexing.OuterIndexer

        vind = Variable(("y",), [0, 1])
        _, ind, _ = v._broadcast_indexes((vind, 3))
        assert type(ind) is indexing.OuterIndexer

        vind = Variable(("a",), [0, 1])
        _, ind, _ = v._broadcast_indexes((vind, vind))
        assert type(ind) is indexing.VectorizedIndexer

        vind = Variable(("a", "b"), [[0, 2], [1, 3]])
        _, ind, _ = v._broadcast_indexes((vind, 3))
        assert type(ind) is indexing.VectorizedIndexer

    def test_indexer_type(self):
        # GH:issue:1688. Wrong indexer type induces NotImplementedError
        data = np.random.random((10, 11))
        v = Variable(["x", "y"], data)

        def assert_indexer_type(key, object_type):
            dims, index_tuple, new_order = v._broadcast_indexes(key)
            assert isinstance(index_tuple, object_type)

        # should return BasicIndexer
        assert_indexer_type((0, 1), BasicIndexer)
        assert_indexer_type((0, slice(None, None)), BasicIndexer)
        assert_indexer_type((Variable([], 3), slice(None, None)), BasicIndexer)
        assert_indexer_type((Variable([], 3), (Variable([], 6))), BasicIndexer)

        # should return OuterIndexer
        assert_indexer_type(([0, 1], 1), OuterIndexer)
        assert_indexer_type(([0, 1], [1, 2]), OuterIndexer)
        assert_indexer_type((Variable(("x"), [0, 1]), 1), OuterIndexer)
        assert_indexer_type((Variable(("x"), [0, 1]), slice(None, None)), OuterIndexer)
        assert_indexer_type(
            (Variable(("x"), [0, 1]), Variable(("y"), [0, 1])), OuterIndexer
        )

        # should return VectorizedIndexer
        assert_indexer_type((Variable(("y"), [0, 1]), [0, 1]), VectorizedIndexer)
        assert_indexer_type(
            (Variable(("z"), [0, 1]), Variable(("z"), [0, 1])), VectorizedIndexer
        )
        assert_indexer_type(
            (
                Variable(("a", "b"), [[0, 1], [1, 2]]),
                Variable(("a", "b"), [[0, 1], [1, 2]]),
            ),
            VectorizedIndexer,
        )

    def test_items(self):
        data = np.random.random((10, 11))
        v = Variable(["x", "y"], data)
        # test slicing
        assert_identical(v, v[:])
        assert_identical(v, v[...])
        assert_identical(Variable(["y"], data[0]), v[0])
        assert_identical(Variable(["x"], data[:, 0]), v[:, 0])
        assert_identical(Variable(["x", "y"], data[:3, :2]), v[:3, :2])
        # test array indexing
        x = Variable(["x"], np.arange(10))
        y = Variable(["y"], np.arange(11))
        assert_identical(v, v[x.values])
        assert_identical(v, v[x])
        assert_identical(v[:3], v[x < 3])
        assert_identical(v[:, 3:], v[:, y >= 3])
        assert_identical(v[:3, 3:], v[x < 3, y >= 3])
        assert_identical(v[:3, :2], v[x[:3], y[:2]])
        assert_identical(v[:3, :2], v[range(3), range(2)])
        # test iteration
        for n, item in enumerate(v):
            assert_identical(Variable(["y"], data[n]), item)
        with pytest.raises(TypeError, match=r"iteration over a 0-d"):
            iter(Variable([], 0))
        # test setting
        v.values[:] = 0
        assert np.all(v.values == 0)
        # test orthogonal setting
        v[range(10), range(11)] = 1
        assert_array_equal(v.values, np.ones((10, 11)))

    def test_getitem_basic(self):
        v = self.cls(["x", "y"], [[0, 1, 2], [3, 4, 5]])

        # int argument
        v_new = v[0]
        assert v_new.dims == ("y",)
        assert_array_equal(v_new, v._data[0])

        # slice argument
        v_new = v[:2]
        assert v_new.dims == ("x", "y")
        assert_array_equal(v_new, v._data[:2])

        # list arguments
        v_new = v[[0]]
        assert v_new.dims == ("x", "y")
        assert_array_equal(v_new, v._data[[0]])

        v_new = v[[]]
        assert v_new.dims == ("x", "y")
        assert_array_equal(v_new, v._data[[]])

        # dict arguments
        v_new = v[dict(x=0)]
        assert v_new.dims == ("y",)
        assert_array_equal(v_new, v._data[0])

        v_new = v[dict(x=0, y=slice(None))]
        assert v_new.dims == ("y",)
        assert_array_equal(v_new, v._data[0])

        v_new = v[dict(x=0, y=1)]
        assert v_new.dims == ()
        assert_array_equal(v_new, v._data[0, 1])

        v_new = v[dict(y=1)]
        assert v_new.dims == ("x",)
        assert_array_equal(v_new, v._data[:, 1])

        # tuple argument
        v_new = v[(slice(None), 1)]
        assert v_new.dims == ("x",)
        assert_array_equal(v_new, v._data[:, 1])

        # test that we obtain a modifiable view when taking a 0d slice
        v_new = v[0, 0]
        v_new[...] += 99
        assert_array_equal(v_new, v._data[0, 0])

    def test_getitem_with_mask_2d_input(self):
        v = Variable(("x", "y"), [[0, 1, 2], [3, 4, 5]])
        assert_identical(
            v._getitem_with_mask(([-1, 0], [1, -1])),
            Variable(("x", "y"), [[np.nan, np.nan], [1, np.nan]]),
        )
        assert_identical(v._getitem_with_mask((slice(2), [0, 1, 2])), v)

    def test_isel(self):
        v = Variable(["time", "x"], self.d)
        assert_identical(v.isel(time=slice(None)), v)
        assert_identical(v.isel(time=0), v[0])
        assert_identical(v.isel(time=slice(0, 3)), v[:3])
        assert_identical(v.isel(x=0), v[:, 0])
        assert_identical(v.isel(x=[0, 2]), v[:, [0, 2]])
        assert_identical(v.isel(time=[]), v[[]])
        with pytest.raises(
            ValueError,
            match=r"Dimensions {'not_a_dim'} do not exist. Expected one or more of "
            r"\('time', 'x'\)",
        ):
            v.isel(not_a_dim=0)
        with pytest.warns(
            UserWarning,
            match=r"Dimensions {'not_a_dim'} do not exist. Expected one or more of "
            r"\('time', 'x'\)",
        ):
            v.isel(not_a_dim=0, missing_dims="warn")
        assert_identical(v, v.isel(not_a_dim=0, missing_dims="ignore"))

    def test_index_0d_numpy_string(self):
        # regression test to verify our work around for indexing 0d strings
        v = Variable([], np.bytes_("asdf"))
        assert_identical(v[()], v)

        v = Variable([], np.str_("asdf"))
        assert_identical(v[()], v)

    def test_indexing_0d_unicode(self):
        # regression test for GH568
        actual = Variable(("x"), ["tmax"])[0][()]
        expected = Variable((), "tmax")
        assert_identical(actual, expected)

    @pytest.mark.parametrize("fill_value", [dtypes.NA, 2, 2.0])
    def test_shift(self, fill_value):
        v = Variable("x", [1, 2, 3, 4, 5])

        assert_identical(v, v.shift(x=0))
        assert v is not v.shift(x=0)

        expected = Variable("x", [np.nan, np.nan, 1, 2, 3])
        assert_identical(expected, v.shift(x=2))

        if fill_value == dtypes.NA:
            # if we supply the default, we expect the missing value for a
            # float array
            fill_value_exp = np.nan
        else:
            fill_value_exp = fill_value

        expected = Variable("x", [fill_value_exp, 1, 2, 3, 4])
        assert_identical(expected, v.shift(x=1, fill_value=fill_value))

        expected = Variable("x", [2, 3, 4, 5, fill_value_exp])
        assert_identical(expected, v.shift(x=-1, fill_value=fill_value))

        expected = Variable("x", [fill_value_exp] * 5)
        assert_identical(expected, v.shift(x=5, fill_value=fill_value))
        assert_identical(expected, v.shift(x=6, fill_value=fill_value))

        with pytest.raises(ValueError, match=r"dimension"):
            v.shift(z=0)

        v = Variable("x", [1, 2, 3, 4, 5], {"foo": "bar"})
        assert_identical(v, v.shift(x=0))

        expected = Variable("x", [fill_value_exp, 1, 2, 3, 4], {"foo": "bar"})
        assert_identical(expected, v.shift(x=1, fill_value=fill_value))

    def test_shift2d(self):
        v = Variable(("x", "y"), [[1, 2], [3, 4]])
        expected = Variable(("x", "y"), [[np.nan, np.nan], [np.nan, 1]])
        assert_identical(expected, v.shift(x=1, y=1))

    def test_roll(self):
        v = Variable("x", [1, 2, 3, 4, 5])

        assert_identical(v, v.roll(x=0))
        assert v is not v.roll(x=0)

        expected = Variable("x", [5, 1, 2, 3, 4])
        assert_identical(expected, v.roll(x=1))
        assert_identical(expected, v.roll(x=-4))
        assert_identical(expected, v.roll(x=6))

        expected = Variable("x", [4, 5, 1, 2, 3])
        assert_identical(expected, v.roll(x=2))
        assert_identical(expected, v.roll(x=-3))

        with pytest.raises(ValueError, match=r"dimension"):
            v.roll(z=0)

    def test_roll_consistency(self):
        v = Variable(("x", "y"), np.random.randn(5, 6))

        for axis, dim in [(0, "x"), (1, "y")]:
            for shift in [-3, 0, 1, 7, 11]:
                expected = np.roll(v.values, shift, axis=axis)
                actual = v.roll(**{dim: shift}).values
                assert_array_equal(expected, actual)

    def test_transpose(self):
        v = Variable(["time", "x"], self.d)
        v2 = Variable(["x", "time"], self.d.T)
        assert_identical(v, v2.transpose())
        assert_identical(v.transpose(), v.T)
        x = np.random.randn(2, 3, 4, 5)
        w = Variable(["a", "b", "c", "d"], x)
        w2 = Variable(["d", "b", "c", "a"], np.einsum("abcd->dbca", x))
        assert w2.shape == (5, 3, 4, 2)
        assert_identical(w2, w.transpose("d", "b", "c", "a"))
        assert_identical(w2, w.transpose("d", ..., "a"))
        assert_identical(w2, w.transpose("d", "b", "c", ...))
        assert_identical(w2, w.transpose(..., "b", "c", "a"))
        assert_identical(w, w2.transpose("a", "b", "c", "d"))
        w3 = Variable(["b", "c", "d", "a"], np.einsum("abcd->bcda", x))
        assert_identical(w, w3.transpose("a", "b", "c", "d"))

        # test missing dimension, raise error
        with pytest.raises(ValueError):
            v.transpose(..., "not_a_dim")

        # test missing dimension, ignore error
        actual = v.transpose(..., "not_a_dim", missing_dims="ignore")
        expected_ell = v.transpose(...)
        assert_identical(expected_ell, actual)

        # test missing dimension, raise warning
        with pytest.warns(UserWarning):
            v.transpose(..., "not_a_dim", missing_dims="warn")
            assert_identical(expected_ell, actual)

    @pytest.mark.filterwarnings("ignore:Converting non-default")
    def test_transpose_0d(self):
        for value in [
            3.5,
            ("a", 1),
            np.datetime64("2000-01-01"),
            np.timedelta64(1, "h"),
            None,
            object(),
        ]:
            variable = Variable([], value)
            actual = variable.transpose()
            assert_identical(actual, variable)

    def test_pandas_categorical_dtype(self):
        data = pd.Categorical(np.arange(10, dtype="int64"))
        v = self.cls("x", data)
        print(v)  # should not error
        assert pd.api.types.is_extension_array_dtype(v.dtype)

    def test_pandas_categorical_no_chunk(self):
        data = pd.Categorical(np.arange(10, dtype="int64"))
        v = self.cls("x", data)
        with pytest.raises(
            ValueError, match=r".*was found to be a Pandas ExtensionArray.*"
        ):
            v.chunk((5,))

    def test_squeeze(self):
        v = Variable(["x", "y"], [[1]])
        assert_identical(Variable([], 1), v.squeeze())
        assert_identical(Variable(["y"], [1]), v.squeeze("x"))
        assert_identical(Variable(["y"], [1]), v.squeeze(["x"]))
        assert_identical(Variable(["x"], [1]), v.squeeze("y"))
        assert_identical(Variable([], 1), v.squeeze(["x", "y"]))

        v = Variable(["x", "y"], [[1, 2]])
        assert_identical(Variable(["y"], [1, 2]), v.squeeze())
        assert_identical(Variable(["y"], [1, 2]), v.squeeze("x"))
        with pytest.raises(ValueError, match=r"cannot select a dimension"):
            v.squeeze("y")

    def test_get_axis_num(self) -> None:
        v = Variable(["x", "y", "z"], np.random.randn(2, 3, 4))
        assert v.get_axis_num("x") == 0
        assert v.get_axis_num(["x"]) == (0,)
        assert v.get_axis_num(["x", "y"]) == (0, 1)
        assert v.get_axis_num(["z", "y", "x"]) == (2, 1, 0)
        with pytest.raises(ValueError, match=r"not found in array dim"):
            v.get_axis_num("foobar")
        # Test the type annotations: mypy will complain if the inferred
        # type is wrong
        v.get_axis_num("x") + 0
        v.get_axis_num(["x"]) + ()
        v.get_axis_num(("x", "y")) + ()

    def test_set_dims(self):
        v = Variable(["x"], [0, 1])
        actual = v.set_dims(["x", "y"])
        expected = Variable(["x", "y"], [[0], [1]])
        assert_identical(actual, expected)

        actual = v.set_dims(["y", "x"])
        assert_identical(actual, expected.T)

        actual = v.set_dims({"x": 2, "y": 2})
        expected = Variable(["x", "y"], [[0, 0], [1, 1]])
        assert_identical(actual, expected)

        v = Variable(["foo"], [0, 1])
        actual = v.set_dims("foo")
        expected = v
        assert_identical(actual, expected)

        with pytest.raises(ValueError, match=r"must be a superset"):
            v.set_dims(["z"])

    def test_set_dims_object_dtype(self):
        v = Variable([], ("a", 1))
        actual = v.set_dims(("x",), (3,))
        exp_values = np.empty((3,), dtype=object)
        for i in range(3):
            exp_values[i] = ("a", 1)
        expected = Variable(["x"], exp_values)
        assert_identical(actual, expected)

    def test_stack(self):
        v = Variable(["x", "y"], [[0, 1], [2, 3]], {"foo": "bar"})
        actual = v.stack(z=("x", "y"))
        expected = Variable("z", [0, 1, 2, 3], v.attrs)
        assert_identical(actual, expected)

        actual = v.stack(z=("x",))
        expected = Variable(("y", "z"), v.data.T, v.attrs)
        assert_identical(actual, expected)

        actual = v.stack(z=())
        assert_identical(actual, v)

        actual = v.stack(X=("x",), Y=("y",)).transpose("X", "Y")
        expected = Variable(("X", "Y"), v.data, v.attrs)
        assert_identical(actual, expected)

    def test_stack_errors(self):
        v = Variable(["x", "y"], [[0, 1], [2, 3]], {"foo": "bar"})

        with pytest.raises(ValueError, match=r"invalid existing dim"):
            v.stack(z=("x1",))
        with pytest.raises(ValueError, match=r"cannot create a new dim"):
            v.stack(x=("x",))

    def test_unstack(self):
        v = Variable("z", [0, 1, 2, 3], {"foo": "bar"})
        actual = v.unstack(z={"x": 2, "y": 2})
        expected = Variable(("x", "y"), [[0, 1], [2, 3]], v.attrs)
        assert_identical(actual, expected)

        actual = v.unstack(z={"x": 4, "y": 1})
        expected = Variable(("x", "y"), [[0], [1], [2], [3]], v.attrs)
        assert_identical(actual, expected)

        actual = v.unstack(z={"x": 4})
        expected = Variable("x", [0, 1, 2, 3], v.attrs)
        assert_identical(actual, expected)

    def test_unstack_errors(self):
        v = Variable("z", [0, 1, 2, 3])
        with pytest.raises(ValueError, match=r"invalid existing dim"):
            v.unstack(foo={"x": 4})
        with pytest.raises(ValueError, match=r"cannot create a new dim"):
            v.stack(z=("z",))
        with pytest.raises(ValueError, match=r"the product of the new dim"):
            v.unstack(z={"x": 5})

    def test_unstack_2d(self):
        v = Variable(["x", "y"], [[0, 1], [2, 3]])
        actual = v.unstack(y={"z": 2})
        expected = Variable(["x", "z"], v.data)
        assert_identical(actual, expected)

        actual = v.unstack(x={"z": 2})
        expected = Variable(["y", "z"], v.data.T)
        assert_identical(actual, expected)

    def test_stack_unstack_consistency(self):
        v = Variable(["x", "y"], [[0, 1], [2, 3]])
        actual = v.stack(z=("x", "y")).unstack(z={"x": 2, "y": 2})
        assert_identical(actual, v)

    @pytest.mark.filterwarnings("error::RuntimeWarning")
    def test_unstack_without_missing(self):
        v = Variable(["z"], [0, 1, 2, 3])
        expected = Variable(["x", "y"], [[0, 1], [2, 3]])

        actual = v.unstack(z={"x": 2, "y": 2})

        assert_identical(actual, expected)

    def test_broadcasting_math(self):
        x = np.random.randn(2, 3)
        v = Variable(["a", "b"], x)
        # 1d to 2d broadcasting
        assert_identical(v * v, Variable(["a", "b"], np.einsum("ab,ab->ab", x, x)))
        assert_identical(v * v[0], Variable(["a", "b"], np.einsum("ab,b->ab", x, x[0])))
        assert_identical(v[0] * v, Variable(["b", "a"], np.einsum("b,ab->ba", x[0], x)))
        assert_identical(
            v[0] * v[:, 0], Variable(["b", "a"], np.einsum("b,a->ba", x[0], x[:, 0]))
        )
        # higher dim broadcasting
        y = np.random.randn(3, 4, 5)
        w = Variable(["b", "c", "d"], y)
        assert_identical(
            v * w, Variable(["a", "b", "c", "d"], np.einsum("ab,bcd->abcd", x, y))
        )
        assert_identical(
            w * v, Variable(["b", "c", "d", "a"], np.einsum("bcd,ab->bcda", y, x))
        )
        assert_identical(
            v * w[0], Variable(["a", "b", "c", "d"], np.einsum("ab,cd->abcd", x, y[0]))
        )

    @pytest.mark.filterwarnings("ignore:Duplicate dimension names")
    def test_broadcasting_failures(self):
        a = Variable(["x"], np.arange(10))
        b = Variable(["x"], np.arange(5))
        c = Variable(["x", "x"], np.arange(100).reshape(10, 10))
        with pytest.raises(ValueError, match=r"mismatched lengths"):
            a + b
        with pytest.raises(ValueError, match=r"duplicate dimensions"):
            a + c

    def test_inplace_math(self):
        x = np.arange(5)
        v = Variable(["x"], x)
        v2 = v
        v2 += 1
        assert v is v2
        # since we provided an ndarray for data, it is also modified in-place
        assert source_ndarray(v.values) is x
        assert_array_equal(v.values, np.arange(5) + 1)

        with pytest.raises(ValueError, match=r"dimensions cannot change"):
            v += Variable("y", np.arange(5))

    def test_inplace_math_error(self):
        x = np.arange(5)
        v = IndexVariable(["x"], x)
        with pytest.raises(
            TypeError, match=r"Values of an IndexVariable are immutable"
        ):
            v += 1

    def test_reduce(self):
        v = Variable(["x", "y"], self.d, {"ignored": "attributes"})
        assert_identical(v.reduce(np.std, "x"), Variable(["y"], self.d.std(axis=0)))
        assert_identical(v.reduce(np.std, axis=0), v.reduce(np.std, dim="x"))
        assert_identical(
            v.reduce(np.std, ["y", "x"]), Variable([], self.d.std(axis=(0, 1)))
        )
        assert_identical(v.reduce(np.std), Variable([], self.d.std()))
        assert_identical(
            v.reduce(np.mean, "x").reduce(np.std, "y"),
            Variable([], self.d.mean(axis=0).std()),
        )
        assert_allclose(v.mean("x"), v.reduce(np.mean, "x"))

        with pytest.raises(ValueError, match=r"cannot supply both"):
            v.mean(dim="x", axis=0)

    @requires_bottleneck
    @pytest.mark.parametrize("compute_backend", ["bottleneck"], indirect=True)
    def test_reduce_use_bottleneck(self, monkeypatch, compute_backend):
        def raise_if_called(*args, **kwargs):
            raise RuntimeError("should not have been called")

        import bottleneck as bn

        monkeypatch.setattr(bn, "nanmin", raise_if_called)

        v = Variable("x", [0.0, np.nan, 1.0])
        with pytest.raises(RuntimeError, match="should not have been called"):
            with set_options(use_bottleneck=True):
                v.min()

        with set_options(use_bottleneck=False):
            v.min()

    @pytest.mark.parametrize("skipna", [True, False, None])
    @pytest.mark.parametrize("q", [0.25, [0.50], [0.25, 0.75]])
    @pytest.mark.parametrize(
        "axis, dim",
        zip([None, 0, [0], [0, 1]], [None, "x", ["x"], ["x", "y"]], strict=True),
    )
    def test_quantile(self, q, axis, dim, skipna):
        d = self.d.copy()
        d[0, 0] = np.nan

        v = Variable(["x", "y"], d)
        actual = v.quantile(q, dim=dim, skipna=skipna)
        _percentile_func = np.nanpercentile if skipna in (True, None) else np.percentile
        expected = _percentile_func(d, np.array(q) * 100, axis=axis)
        np.testing.assert_allclose(actual.values, expected)

    @requires_dask
    @pytest.mark.parametrize("q", [0.25, [0.50], [0.25, 0.75]])
    @pytest.mark.parametrize("axis, dim", [[1, "y"], [[1], ["y"]]])
    def test_quantile_dask(self, q, axis, dim):
        v = Variable(["x", "y"], self.d).chunk({"x": 2})
        actual = v.quantile(q, dim=dim)
        assert isinstance(actual.data, dask_array_type)
        expected = np.nanpercentile(self.d, np.array(q) * 100, axis=axis)
        np.testing.assert_allclose(actual.values, expected)

    @pytest.mark.parametrize("method", ["midpoint", "lower"])
    @pytest.mark.parametrize(
        "use_dask", [pytest.param(True, marks=requires_dask), False]
    )
    def test_quantile_method(self, method, use_dask) -> None:
        v = Variable(["x", "y"], self.d)
        if use_dask:
            v = v.chunk({"x": 2})

        q = np.array([0.25, 0.5, 0.75])
        actual = v.quantile(q, dim="y", method=method)

        expected = np.nanquantile(self.d, q, axis=1, method=method)

        if use_dask:
            assert isinstance(actual.data, dask_array_type)

        np.testing.assert_allclose(actual.values, expected)

    @pytest.mark.parametrize("method", ["midpoint", "lower"])
    def test_quantile_interpolation_deprecation(self, method) -> None:
        v = Variable(["x", "y"], self.d)
        q = np.array([0.25, 0.5, 0.75])

        with pytest.warns(
            FutureWarning,
            match="`interpolation` argument to quantile was renamed to `method`",
        ):
            actual = v.quantile(q, dim="y", interpolation=method)

        expected = v.quantile(q, dim="y", method=method)

        np.testing.assert_allclose(actual.values, expected.values)

        with warnings.catch_warnings(record=True):
            with pytest.raises(TypeError, match="interpolation and method keywords"):
                v.quantile(q, dim="y", interpolation=method, method=method)

    @requires_dask
    def test_quantile_chunked_dim_error(self):
        v = Variable(["x", "y"], self.d).chunk({"x": 2})

        if has_dask_ge_2024_11_0:
            # Dask rechunks
            np.testing.assert_allclose(
                v.compute().quantile(0.5, dim="x"), v.quantile(0.5, dim="x")
            )

        else:
            # this checks for ValueError in dask.array.apply_gufunc
            with pytest.raises(ValueError, match=r"consists of multiple chunks"):
                v.quantile(0.5, dim="x")

    @pytest.mark.parametrize("compute_backend", ["numbagg", None], indirect=True)
    @pytest.mark.parametrize("q", [-0.1, 1.1, [2], [0.25, 2]])
    def test_quantile_out_of_bounds(self, q, compute_backend):
        v = Variable(["x", "y"], self.d)

        # escape special characters
        with pytest.raises(
            ValueError,
            match=r"(Q|q)uantiles must be in the range \[0, 1\]",
        ):
            v.quantile(q, dim="x")

    @requires_dask
    @requires_bottleneck
    def test_rank_dask(self):
        # Instead of a single test here, we could parameterize the other tests for both
        # arrays. But this is sufficient.
        v = Variable(
            ["x", "y"], [[30.0, 1.0, np.nan, 20.0, 4.0], [30.0, 1.0, np.nan, 20.0, 4.0]]
        ).chunk(x=1)
        expected = Variable(
            ["x", "y"], [[4.0, 1.0, np.nan, 3.0, 2.0], [4.0, 1.0, np.nan, 3.0, 2.0]]
        )
        assert_equal(v.rank("y").compute(), expected)

        with pytest.raises(
            ValueError, match=r" with dask='parallelized' consists of multiple chunks"
        ):
            v.rank("x")

    def test_rank_use_bottleneck(self):
        v = Variable(["x"], [3.0, 1.0, np.nan, 2.0, 4.0])
        with set_options(use_bottleneck=False):
            with pytest.raises(RuntimeError):
                v.rank("x")

    @requires_bottleneck
    def test_rank(self):
        import bottleneck as bn

        # floats
        v = Variable(["x", "y"], [[3, 4, np.nan, 1]])
        expect_0 = bn.nanrankdata(v.data, axis=0)
        expect_1 = bn.nanrankdata(v.data, axis=1)
        np.testing.assert_allclose(v.rank("x").values, expect_0)
        np.testing.assert_allclose(v.rank("y").values, expect_1)
        # int
        v = Variable(["x"], [3, 2, 1])
        expect = bn.rankdata(v.data, axis=0)
        np.testing.assert_allclose(v.rank("x").values, expect)
        # str
        v = Variable(["x"], ["c", "b", "a"])
        expect = bn.rankdata(v.data, axis=0)
        np.testing.assert_allclose(v.rank("x").values, expect)
        # pct
        v = Variable(["x"], [3.0, 1.0, np.nan, 2.0, 4.0])
        v_expect = Variable(["x"], [0.75, 0.25, np.nan, 0.5, 1.0])
        assert_equal(v.rank("x", pct=True), v_expect)
        # invalid dim
        with pytest.raises(ValueError):
            # apply_ufunc error message isn't great here — `ValueError: tuple.index(x): x not in tuple`
            v.rank("y")

    def test_big_endian_reduce(self):
        # regression test for GH489
        data = np.ones(5, dtype=">f4")
        v = Variable(["x"], data)
        expected = Variable([], 5)
        assert_identical(expected, v.sum())

    def test_reduce_funcs(self):
        v = Variable("x", np.array([1, np.nan, 2, 3]))
        assert_identical(v.mean(), Variable([], 2))
        assert_identical(v.mean(skipna=True), Variable([], 2))
        assert_identical(v.mean(skipna=False), Variable([], np.nan))
        assert_identical(np.mean(v), Variable([], 2))

        assert_identical(v.prod(), Variable([], 6))
        assert_identical(v.cumsum(axis=0), Variable("x", np.array([1, 1, 3, 6])))
        assert_identical(v.cumprod(axis=0), Variable("x", np.array([1, 1, 2, 6])))
        assert_identical(v.var(), Variable([], 2.0 / 3))
        assert_identical(v.median(), Variable([], 2))

        v = Variable("x", [True, False, False])
        assert_identical(v.any(), Variable([], True))
        assert_identical(v.all(dim="x"), Variable([], False))

        v = Variable("t", pd.date_range("2000-01-01", periods=3))
        assert v.argmax(skipna=True, dim="t") == 2

        assert_identical(v.max(), Variable([], pd.Timestamp("2000-01-03")))

    def test_reduce_keepdims(self):
        v = Variable(["x", "y"], self.d)

        with set_options(use_numbagg=False):
            assert_identical(
                v.mean(keepdims=True), Variable(v.dims, np.mean(self.d, keepdims=True))
            )
            assert_identical(
                v.mean(dim="x", keepdims=True),
                Variable(v.dims, np.mean(self.d, axis=0, keepdims=True)),
            )
            assert_identical(
                v.mean(dim="y", keepdims=True),
                Variable(v.dims, np.mean(self.d, axis=1, keepdims=True)),
            )
            assert_identical(
                v.mean(dim=["y", "x"], keepdims=True),
                Variable(v.dims, np.mean(self.d, axis=(1, 0), keepdims=True)),
            )

            v = Variable([], 1.0)
            assert_identical(
                v.mean(keepdims=True), Variable([], np.mean(v.data, keepdims=True))
            )

    @requires_dask
    def test_reduce_keepdims_dask(self):
        import dask.array

        v = Variable(["x", "y"], self.d).chunk()

        actual = v.mean(keepdims=True)
        assert isinstance(actual.data, dask.array.Array)

        expected = Variable(v.dims, np.mean(self.d, keepdims=True))
        assert_identical(actual, expected)

        actual = v.mean(dim="y", keepdims=True)
        assert isinstance(actual.data, dask.array.Array)

        expected = Variable(v.dims, np.mean(self.d, axis=1, keepdims=True))
        assert_identical(actual, expected)

    def test_reduce_keep_attrs(self):
        _attrs = {"units": "test", "long_name": "testing"}

        v = Variable(["x", "y"], self.d, _attrs)

        # Test dropped attrs
        vm = v.mean()
        assert len(vm.attrs) == 0
        assert vm.attrs == {}

        # Test kept attrs
        vm = v.mean(keep_attrs=True)
        assert len(vm.attrs) == len(_attrs)
        assert vm.attrs == _attrs

    def test_binary_ops_keep_attrs(self):
        _attrs = {"units": "test", "long_name": "testing"}
        a = Variable(["x", "y"], np.random.randn(3, 3), _attrs)
        b = Variable(["x", "y"], np.random.randn(3, 3), _attrs)
        # Test dropped attrs
        d = a - b  # just one operation
        assert d.attrs == {}
        # Test kept attrs
        with set_options(keep_attrs=True):
            d = a - b
        assert d.attrs == _attrs

    def test_count(self):
        expected = Variable([], 3)
        actual = Variable(["x"], [1, 2, 3, np.nan]).count()
        assert_identical(expected, actual)

        v = Variable(["x"], np.array(["1", "2", "3", np.nan], dtype=object))
        actual = v.count()
        assert_identical(expected, actual)

        actual = Variable(["x"], [True, False, True]).count()
        assert_identical(expected, actual)
        assert actual.dtype == int

        expected = Variable(["x"], [2, 3])
        actual = Variable(["x", "y"], [[1, 0, np.nan], [1, 1, 1]]).count("y")
        assert_identical(expected, actual)

    def test_setitem(self):
        v = Variable(["x", "y"], [[0, 3, 2], [3, 4, 5]])
        v[0, 1] = 1
        assert v[0, 1] == 1

        v = Variable(["x", "y"], [[0, 3, 2], [3, 4, 5]])
        v[dict(x=[0, 1])] = 1
        assert_array_equal(v[[0, 1]], np.ones_like(v[[0, 1]]))

        # boolean indexing
        v = Variable(["x", "y"], [[0, 3, 2], [3, 4, 5]])
        v[dict(x=[True, False])] = 1

        assert_array_equal(v[0], np.ones_like(v[0]))
        v = Variable(["x", "y"], [[0, 3, 2], [3, 4, 5]])
        v[dict(x=[True, False], y=[False, True, False])] = 1
        assert v[0, 1] == 1

    def test_setitem_fancy(self):
        # assignment which should work as np.ndarray does
        def assert_assigned_2d(array, key_x, key_y, values):
            expected = array.copy()
            expected[key_x, key_y] = values
            v = Variable(["x", "y"], array)
            v[dict(x=key_x, y=key_y)] = values
            assert_array_equal(expected, v)

        # 1d vectorized indexing
        assert_assigned_2d(
            np.random.randn(4, 3),
            key_x=Variable(["a"], [0, 1]),
            key_y=Variable(["a"], [0, 1]),
            values=0,
        )
        assert_assigned_2d(
            np.random.randn(4, 3),
            key_x=Variable(["a"], [0, 1]),
            key_y=Variable(["a"], [0, 1]),
            values=Variable((), 0),
        )
        assert_assigned_2d(
            np.random.randn(4, 3),
            key_x=Variable(["a"], [0, 1]),
            key_y=Variable(["a"], [0, 1]),
            values=Variable(("a"), [3, 2]),
        )
        assert_assigned_2d(
            np.random.randn(4, 3),
            key_x=slice(None),
            key_y=Variable(["a"], [0, 1]),
            values=Variable(("a"), [3, 2]),
        )

        # 2d-vectorized indexing
        assert_assigned_2d(
            np.random.randn(4, 3),
            key_x=Variable(["a", "b"], [[0, 1]]),
            key_y=Variable(["a", "b"], [[1, 0]]),
            values=0,
        )
        assert_assigned_2d(
            np.random.randn(4, 3),
            key_x=Variable(["a", "b"], [[0, 1]]),
            key_y=Variable(["a", "b"], [[1, 0]]),
            values=[0],
        )
        assert_assigned_2d(
            np.random.randn(5, 4),
            key_x=Variable(["a", "b"], [[0, 1], [2, 3]]),
            key_y=Variable(["a", "b"], [[1, 0], [3, 3]]),
            values=[2, 3],
        )

        # vindex with slice
        v = Variable(["x", "y", "z"], np.ones((4, 3, 2)))
        ind = Variable(["a"], [0, 1])
        v[dict(x=ind, z=ind)] = 0
        expected = Variable(["x", "y", "z"], np.ones((4, 3, 2)))
        expected[0, :, 0] = 0
        expected[1, :, 1] = 0
        assert_identical(expected, v)

        # dimension broadcast
        v = Variable(["x", "y"], np.ones((3, 2)))
        ind = Variable(["a", "b"], [[0, 1]])
        v[ind, :] = 0
        expected = Variable(["x", "y"], [[0, 0], [0, 0], [1, 1]])
        assert_identical(expected, v)

        with pytest.raises(ValueError, match=r"shape mismatch"):
            v[ind, ind] = np.zeros((1, 2, 1))

        v = Variable(["x", "y"], [[0, 3, 2], [3, 4, 5]])
        ind = Variable(["a"], [0, 1])
        v[dict(x=ind)] = Variable(["a", "y"], np.ones((2, 3), dtype=int) * 10)
        assert_array_equal(v[0], np.ones_like(v[0]) * 10)
        assert_array_equal(v[1], np.ones_like(v[1]) * 10)
        assert v.dims == ("x", "y")  # dimension should not change

        # increment
        v = Variable(["x", "y"], np.arange(6).reshape(3, 2))
        ind = Variable(["a"], [0, 1])
        v[dict(x=ind)] += 1
        expected = Variable(["x", "y"], [[1, 2], [3, 4], [4, 5]])
        assert_identical(v, expected)

        ind = Variable(["a"], [0, 0])
        v[dict(x=ind)] += 1
        expected = Variable(["x", "y"], [[2, 3], [3, 4], [4, 5]])
        assert_identical(v, expected)

    def test_coarsen(self):
        v = self.cls(["x"], [0, 1, 2, 3, 4])
        actual = v.coarsen({"x": 2}, boundary="pad", func="mean")
        expected = self.cls(["x"], [0.5, 2.5, 4])
        assert_identical(actual, expected)

        actual = v.coarsen({"x": 2}, func="mean", boundary="pad", side="right")
        expected = self.cls(["x"], [0, 1.5, 3.5])
        assert_identical(actual, expected)

        actual = v.coarsen({"x": 2}, func=np.mean, side="right", boundary="trim")
        expected = self.cls(["x"], [1.5, 3.5])
        assert_identical(actual, expected)

        # working test
        v = self.cls(["x", "y", "z"], np.arange(40 * 30 * 2).reshape(40, 30, 2))
        for windows, func, side, boundary in [
            ({"x": 2}, np.mean, "left", "trim"),
            ({"x": 2}, np.median, {"x": "left"}, "pad"),
            ({"x": 2, "y": 3}, np.max, "left", {"x": "pad", "y": "trim"}),
        ]:
            v.coarsen(windows, func, boundary, side)

    def test_coarsen_2d(self):
        # 2d-mean should be the same with the successive 1d-mean
        v = self.cls(["x", "y"], np.arange(6 * 12).reshape(6, 12))
        actual = v.coarsen({"x": 3, "y": 4}, func="mean")
        expected = v.coarsen({"x": 3}, func="mean").coarsen({"y": 4}, func="mean")
        assert_equal(actual, expected)

        v = self.cls(["x", "y"], np.arange(7 * 12).reshape(7, 12))
        actual = v.coarsen({"x": 3, "y": 4}, func="mean", boundary="trim")
        expected = v.coarsen({"x": 3}, func="mean", boundary="trim").coarsen(
            {"y": 4}, func="mean", boundary="trim"
        )
        assert_equal(actual, expected)

        # if there is nan, the two should be different
        v = self.cls(["x", "y"], 1.0 * np.arange(6 * 12).reshape(6, 12))
        v[2, 4] = np.nan
        v[3, 5] = np.nan
        actual = v.coarsen({"x": 3, "y": 4}, func="mean", boundary="trim")
        expected = (
            v.coarsen({"x": 3}, func="sum", boundary="trim").coarsen(
                {"y": 4}, func="sum", boundary="trim"
            )
            / 12
        )
        assert not actual.equals(expected)
        # adjusting the nan count
        expected[0, 1] *= 12 / 11
        expected[1, 1] *= 12 / 11
        assert_allclose(actual, expected)

        v = self.cls(("x", "y"), np.arange(4 * 4, dtype=np.float32).reshape(4, 4))
        actual = v.coarsen(dict(x=2, y=2), func="count", boundary="exact")
        expected = self.cls(("x", "y"), 4 * np.ones((2, 2)))
        assert_equal(actual, expected)

        v[0, 0] = np.nan
        v[-1, -1] = np.nan
        expected[0, 0] = 3
        expected[-1, -1] = 3
        actual = v.coarsen(dict(x=2, y=2), func="count", boundary="exact")
        assert_equal(actual, expected)

        actual = v.coarsen(dict(x=2, y=2), func="sum", boundary="exact", skipna=False)
        expected = self.cls(("x", "y"), [[np.nan, 18], [42, np.nan]])
        assert_equal(actual, expected)

        actual = v.coarsen(dict(x=2, y=2), func="sum", boundary="exact", skipna=True)
        expected = self.cls(("x", "y"), [[10, 18], [42, 35]])
        assert_equal(actual, expected)

    # perhaps @pytest.mark.parametrize("operation", [f for f in duck_array_ops])
    def test_coarsen_keep_attrs(self, operation="mean"):
        _attrs = {"units": "test", "long_name": "testing"}

        test_func = getattr(duck_array_ops, operation, None)

        # Test dropped attrs
        with set_options(keep_attrs=False):
            new = Variable(["coord"], np.linspace(1, 10, 100), attrs=_attrs).coarsen(
                windows={"coord": 1}, func=test_func, boundary="exact", side="left"
            )
        assert new.attrs == {}

        # Test kept attrs
        with set_options(keep_attrs=True):
            new = Variable(["coord"], np.linspace(1, 10, 100), attrs=_attrs).coarsen(
                windows={"coord": 1},
                func=test_func,
                boundary="exact",
                side="left",
            )
        assert new.attrs == _attrs


@requires_dask
class TestVariableWithDask(VariableSubclassobjects):
    def cls(self, *args, **kwargs) -> Variable:
        return Variable(*args, **kwargs).chunk()

    def test_chunk(self):
        unblocked = Variable(["dim_0", "dim_1"], np.ones((3, 4)))
        assert unblocked.chunks is None

        blocked = unblocked.chunk()
        assert blocked.chunks == ((3,), (4,))
        first_dask_name = blocked.data.name

        blocked = unblocked.chunk(chunks=((2, 1), (2, 2)))
        assert blocked.chunks == ((2, 1), (2, 2))
        assert blocked.data.name != first_dask_name

        blocked = unblocked.chunk(chunks=(3, 3))
        assert blocked.chunks == ((3,), (3, 1))
        assert blocked.data.name != first_dask_name

        # name doesn't change when rechunking by same amount
        # this fails if ReprObject doesn't have __dask_tokenize__ defined
        assert unblocked.chunk(2).data.name == unblocked.chunk(2).data.name

        assert blocked.load().chunks is None

        # Check that kwargs are passed
        import dask.array as da

        blocked = unblocked.chunk(name="testname_")
        assert isinstance(blocked.data, da.Array)
        assert "testname_" in blocked.data.name

        # test kwargs form of chunks
        blocked = unblocked.chunk(dim_0=3, dim_1=3)
        assert blocked.chunks == ((3,), (3, 1))
        assert blocked.data.name != first_dask_name

    @pytest.mark.skip
    def test_0d_object_array_with_list(self):
        super().test_0d_object_array_with_list()

    @pytest.mark.skip
    def test_array_interface(self):
        # dask array does not have `argsort`
        super().test_array_interface()

    @pytest.mark.skip
    def test_copy_index(self):
        super().test_copy_index()

    @pytest.mark.skip
    @pytest.mark.filterwarnings("ignore:elementwise comparison failed.*:FutureWarning")
    def test_eq_all_dtypes(self):
        super().test_eq_all_dtypes()

    def test_getitem_fancy(self):
        super().test_getitem_fancy()

    def test_getitem_1d_fancy(self):
        super().test_getitem_1d_fancy()

    def test_getitem_with_mask_nd_indexer(self):
        import dask.array as da

        v = Variable(["x"], da.arange(3, chunks=3))
        indexer = Variable(("x", "y"), [[0, -1], [-1, 2]])
        assert_identical(
            v._getitem_with_mask(indexer, fill_value=-1),
            self.cls(("x", "y"), [[0, -1], [-1, 2]]),
        )

    @pytest.mark.parametrize("dim", ["x", "y"])
    @pytest.mark.parametrize("window", [3, 8, 11])
    @pytest.mark.parametrize("center", [True, False])
    def test_dask_rolling(self, dim, window, center):
        import dask
        import dask.array as da

        dask.config.set(scheduler="single-threaded")

        x = Variable(("x", "y"), np.array(np.random.randn(100, 40), dtype=float))
        dx = Variable(("x", "y"), da.from_array(x, chunks=[(6, 30, 30, 20, 14), 8]))

        expected = x.rolling_window(
            dim, window, "window", center=center, fill_value=np.nan
        )
        with raise_if_dask_computes():
            actual = dx.rolling_window(
                dim, window, "window", center=center, fill_value=np.nan
            )
        assert isinstance(actual.data, da.Array)
        assert actual.shape == expected.shape
        assert_equal(actual, expected)

    @pytest.mark.xfail(reason="https://github.com/dask/dask/issues/11585")
    def test_multiindex(self):
        super().test_multiindex()

    @pytest.mark.parametrize(
        "mode",
        [
            "mean",
            pytest.param(
                "median",
                marks=pytest.mark.xfail(reason="median is not implemented by Dask"),
            ),
            pytest.param(
                "reflect", marks=pytest.mark.xfail(reason="dask.array.pad bug")
            ),
            "edge",
            "linear_ramp",
            "maximum",
            "minimum",
            "symmetric",
            "wrap",
        ],
    )
    @pytest.mark.parametrize("xr_arg, np_arg", _PAD_XR_NP_ARGS)
    @pytest.mark.filterwarnings(
        r"ignore:dask.array.pad.+? converts integers to floats."
    )
    def test_pad(self, mode, xr_arg, np_arg):
        super().test_pad(mode, xr_arg, np_arg)

    def test_pandas_categorical_dtype(self):
        data = pd.Categorical(np.arange(10, dtype="int64"))
        with pytest.raises(ValueError, match="was found to be a Pandas ExtensionArray"):
            self.cls("x", data)


@requires_sparse
class TestVariableWithSparse:
    # TODO inherit VariableSubclassobjects to cover more tests

    def test_as_sparse(self):
        data = np.arange(12).reshape(3, 4)
        var = Variable(("x", "y"), data)._as_sparse(fill_value=-1)
        actual = var._to_dense()
        assert_identical(var, actual)


class TestIndexVariable(VariableSubclassobjects):
    def cls(self, *args, **kwargs) -> IndexVariable:
        return IndexVariable(*args, **kwargs)

    def test_init(self):
        with pytest.raises(ValueError, match=r"must be 1-dimensional"):
            IndexVariable((), 0)

    def test_to_index(self):
        data = 0.5 * np.arange(10)
        v = IndexVariable(["time"], data, {"foo": "bar"})
        assert pd.Index(data, name="time").identical(v.to_index())

    def test_to_index_multiindex_level(self):
        midx = pd.MultiIndex.from_product([["a", "b"], [1, 2]], names=("one", "two"))
        ds = Dataset(coords={"x": midx})
        assert ds.one.variable.to_index().equals(midx.get_level_values("one"))

    def test_multiindex_default_level_names(self):
        midx = pd.MultiIndex.from_product([["a", "b"], [1, 2]])
        v = IndexVariable(["x"], midx, {"foo": "bar"})
        assert v.to_index().names == ("x_level_0", "x_level_1")

    def test_data(self):
        x = IndexVariable("x", np.arange(3.0))
        assert isinstance(x._data, PandasIndexingAdapter)
        assert isinstance(x.data, np.ndarray)
        assert float == x.dtype
        assert_array_equal(np.arange(3), x)
        assert float == x.values.dtype
        with pytest.raises(TypeError, match=r"cannot be modified"):
            x[:] = 0

    def test_name(self):
        coord = IndexVariable("x", [10.0])
        assert coord.name == "x"

        with pytest.raises(AttributeError):
            coord.name = "y"

    def test_level_names(self):
        midx = pd.MultiIndex.from_product(
            [["a", "b"], [1, 2]], names=["level_1", "level_2"]
        )
        x = IndexVariable("x", midx)
        assert x.level_names == midx.names

        assert IndexVariable("y", [10.0]).level_names is None

    def test_get_level_variable(self):
        midx = pd.MultiIndex.from_product(
            [["a", "b"], [1, 2]], names=["level_1", "level_2"]
        )
        x = IndexVariable("x", midx)
        level_1 = IndexVariable("x", midx.get_level_values("level_1"))
        assert_identical(x.get_level_variable("level_1"), level_1)

        with pytest.raises(ValueError, match=r"has no MultiIndex"):
            IndexVariable("y", [10.0]).get_level_variable("level")

    def test_concat_periods(self):
        periods = pd.period_range("2000-01-01", periods=10)
        coords = [IndexVariable("t", periods[:5]), IndexVariable("t", periods[5:])]
        expected = IndexVariable("t", periods)
        actual = IndexVariable.concat(coords, dim="t")
        assert_identical(actual, expected)
        assert isinstance(actual.to_index(), pd.PeriodIndex)

        positions = [list(range(5)), list(range(5, 10))]
        actual = IndexVariable.concat(coords, dim="t", positions=positions)
        assert_identical(actual, expected)
        assert isinstance(actual.to_index(), pd.PeriodIndex)

    def test_concat_multiindex(self):
        idx = pd.MultiIndex.from_product([[0, 1, 2], ["a", "b"]])
        coords = [IndexVariable("x", idx[:2]), IndexVariable("x", idx[2:])]
        expected = IndexVariable("x", idx)
        actual = IndexVariable.concat(coords, dim="x")
        assert_identical(actual, expected)
        assert isinstance(actual.to_index(), pd.MultiIndex)

    @pytest.mark.parametrize("dtype", [str, bytes])
    def test_concat_str_dtype(self, dtype):
        a = IndexVariable("x", np.array(["a"], dtype=dtype))
        b = IndexVariable("x", np.array(["b"], dtype=dtype))
        expected = IndexVariable("x", np.array(["a", "b"], dtype=dtype))

        actual = IndexVariable.concat([a, b])
        assert actual.identical(expected)
        assert np.issubdtype(actual.dtype, dtype)

    def test_datetime64(self):
        # GH:1932  Make sure indexing keeps precision
        t = np.array([1518418799999986560, 1518418799999996560], dtype="datetime64[ns]")
        v = IndexVariable("t", t)
        assert v[0].data == t[0]

    # These tests make use of multi-dimensional variables, which are not valid
    # IndexVariable objects:
    @pytest.mark.skip
    def test_getitem_error(self):
        super().test_getitem_error()

    @pytest.mark.skip
    def test_getitem_advanced(self):
        super().test_getitem_advanced()

    @pytest.mark.skip
    def test_getitem_fancy(self):
        super().test_getitem_fancy()

    @pytest.mark.skip
    def test_getitem_uint(self):
        super().test_getitem_fancy()

    @pytest.mark.skip
    @pytest.mark.parametrize(
        "mode",
        [
            "mean",
            "median",
            "reflect",
            "edge",
            "linear_ramp",
            "maximum",
            "minimum",
            "symmetric",
            "wrap",
        ],
    )
    @pytest.mark.parametrize("xr_arg, np_arg", _PAD_XR_NP_ARGS)
    def test_pad(self, mode, xr_arg, np_arg):
        super().test_pad(mode, xr_arg, np_arg)

    @pytest.mark.skip
    def test_pad_constant_values(self, xr_arg, np_arg):
        super().test_pad_constant_values(xr_arg, np_arg)

    @pytest.mark.skip
    def test_rolling_window(self):
        super().test_rolling_window()

    @pytest.mark.skip
    def test_rolling_1d(self):
        super().test_rolling_1d()

    @pytest.mark.skip
    def test_nd_rolling(self):
        super().test_nd_rolling()

    @pytest.mark.skip
    def test_rolling_window_errors(self):
        super().test_rolling_window_errors()

    @pytest.mark.skip
    def test_coarsen_2d(self):
        super().test_coarsen_2d()

    def test_to_index_variable_copy(self) -> None:
        # to_index_variable should return a copy
        # https://github.com/pydata/xarray/issues/6931
        a = IndexVariable("x", ["a"])
        b = a.to_index_variable()
        assert a is not b
        b.dims = ("y",)
        assert a.dims == ("x",)


class TestAsCompatibleData(Generic[T_DuckArray]):
    def test_unchanged_types(self):
        types = (np.asarray, PandasIndexingAdapter, LazilyIndexedArray)
        for t in types:
            for data in [
                np.arange(3),
                pd.date_range("2000-01-01", periods=3),
                pd.date_range("2000-01-01", periods=3).values,
            ]:
                x = t(data)
                assert source_ndarray(x) is source_ndarray(as_compatible_data(x))

    def test_converted_types(self):
        for input_array in [
            [[0, 1, 2]],
            pd.DataFrame([[0, 1, 2]]),
            np.float64(1.4),
            np.str_("abc"),
        ]:
            actual = as_compatible_data(input_array)
            assert_array_equal(np.asarray(input_array), actual)
            assert np.ndarray is type(actual)
            assert np.asarray(input_array).dtype == actual.dtype

    def test_masked_array(self):
        original = np.ma.MaskedArray(np.arange(5))
        expected = np.arange(5)
        actual = as_compatible_data(original)
        assert_array_equal(expected, actual)
        assert np.dtype(int) == actual.dtype

        original = np.ma.MaskedArray(np.arange(5), mask=4 * [False] + [True])
        expected = np.arange(5.0)
        expected[-1] = np.nan
        actual = as_compatible_data(original)
        assert_array_equal(expected, actual)
        assert np.dtype(float) == actual.dtype

        original = np.ma.MaskedArray([1.0, 2.0], mask=[True, False])
        original.flags.writeable = False
        expected = [np.nan, 2.0]
        actual = as_compatible_data(original)
        assert_array_equal(expected, actual)
        assert np.dtype(float) == actual.dtype

        # GH2377
        actual = Variable(dims=tuple(), data=np.ma.masked)
        expected = Variable(dims=tuple(), data=np.nan)
        assert_array_equal(expected, actual)
        assert actual.dtype == expected.dtype

    @pytest.mark.filterwarnings("ignore:Converting non-default")
    def test_datetime(self):
        # todo: check, if this test is OK
        expected = np.datetime64("2000-01-01")
        actual = as_compatible_data(expected)
        assert expected == actual
        assert np.ndarray is type(actual)
        assert np.dtype("datetime64[s]") == actual.dtype

        expected = np.array([np.datetime64("2000-01-01")])
        actual = as_compatible_data(expected)
        assert np.asarray(expected) == actual
        assert np.ndarray is type(actual)
        assert np.dtype("datetime64[s]") == actual.dtype

        expected = np.array([np.datetime64("2000-01-01", "ns")])
        actual = as_compatible_data(expected)
        assert np.asarray(expected) == actual
        assert np.ndarray is type(actual)
        assert np.dtype("datetime64[ns]") == actual.dtype
        assert expected is source_ndarray(np.asarray(actual))

        expected = np.datetime64("2000-01-01", "us")
        actual = as_compatible_data(datetime(2000, 1, 1))
        assert np.asarray(expected) == actual
        assert np.ndarray is type(actual)
        assert np.dtype("datetime64[us]") == actual.dtype

    def test_tz_datetime(self) -> None:
        # todo: check, if this test is OK
        tz = pytz.timezone("America/New_York")
        times_ns = pd.date_range("2000", periods=1, tz=tz)

        times_s = times_ns.astype(pd.DatetimeTZDtype("s", tz))  # type: ignore[arg-type]
        with warnings.catch_warnings():
            warnings.simplefilter("ignore")
            actual: T_DuckArray = as_compatible_data(times_s)
        assert actual.array == times_s
        assert actual.array.dtype == pd.DatetimeTZDtype("s", tz)  # type: ignore[arg-type]

        series = pd.Series(times_s)
        with warnings.catch_warnings():
            warnings.simplefilter("ignore")
            actual2: T_DuckArray = as_compatible_data(series)

        np.testing.assert_array_equal(actual2, np.asarray(series.values))
        assert actual2.dtype == np.dtype("datetime64[s]")

    def test_full_like(self) -> None:
        # For more thorough tests, see test_variable.py
        orig = Variable(
            dims=("x", "y"), data=[[1.5, 2.0], [3.1, 4.3]], attrs={"foo": "bar"}
        )

        expect = orig.copy(deep=True)
        # see https://github.com/python/mypy/issues/3004 for why we need to ignore type
        expect.values = [[2.0, 2.0], [2.0, 2.0]]  # type: ignore[assignment]
        assert_identical(expect, full_like(orig, 2))

        # override dtype
        expect.values = [[True, True], [True, True]]  # type: ignore[assignment]
        assert expect.dtype == bool
        assert_identical(expect, full_like(orig, True, dtype=bool))

        # raise error on non-scalar fill_value
        with pytest.raises(ValueError, match=r"must be scalar"):
            full_like(orig, [1.0, 2.0])

        with pytest.raises(ValueError, match="'dtype' cannot be dict-like"):
            full_like(orig, True, dtype={"x": bool})

    @requires_dask
    def test_full_like_dask(self) -> None:
        orig = Variable(
            dims=("x", "y"), data=[[1.5, 2.0], [3.1, 4.3]], attrs={"foo": "bar"}
        ).chunk(dict(x=(1, 1), y=(2,)))

        def check(actual, expect_dtype, expect_values):
            assert actual.dtype == expect_dtype
            assert actual.shape == orig.shape
            assert actual.dims == orig.dims
            assert actual.attrs == orig.attrs
            assert actual.chunks == orig.chunks
            assert_array_equal(actual.values, expect_values)

        check(full_like(orig, 2), orig.dtype, np.full_like(orig.values, 2))
        # override dtype
        check(
            full_like(orig, True, dtype=bool),
            bool,
            np.full_like(orig.values, True, dtype=bool),
        )

        # Check that there's no array stored inside dask
        # (e.g. we didn't create a numpy array and then we chunked it!)
        dsk = full_like(orig, 1).data.dask
        for v in dsk.values():
            if isinstance(v, tuple):
                for vi in v:
                    assert not isinstance(vi, np.ndarray)
            else:
                assert not isinstance(v, np.ndarray)

    def test_zeros_like(self) -> None:
        orig = Variable(
            dims=("x", "y"), data=[[1.5, 2.0], [3.1, 4.3]], attrs={"foo": "bar"}
        )
        assert_identical(zeros_like(orig), full_like(orig, 0))
        assert_identical(zeros_like(orig, dtype=int), full_like(orig, 0, dtype=int))

    def test_ones_like(self) -> None:
        orig = Variable(
            dims=("x", "y"), data=[[1.5, 2.0], [3.1, 4.3]], attrs={"foo": "bar"}
        )
        assert_identical(ones_like(orig), full_like(orig, 1))
        assert_identical(ones_like(orig, dtype=int), full_like(orig, 1, dtype=int))

    def test_numpy_ndarray_subclass(self):
        class SubclassedArray(np.ndarray):
            def __new__(cls, array, foo):
                obj = np.asarray(array).view(cls)
                obj.foo = foo
                return obj

        data = SubclassedArray([1, 2, 3], foo="bar")
        actual = as_compatible_data(data)
        assert isinstance(actual, SubclassedArray)
        assert actual.foo == "bar"
        assert_array_equal(data, actual)

    def test_numpy_matrix(self):
        with pytest.warns(PendingDeprecationWarning):
            data = np.matrix([[1, 2], [3, 4]])
        actual = as_compatible_data(data)
        assert isinstance(actual, np.ndarray)
        assert_array_equal(data, actual)

    def test_unsupported_type(self):
        # Non indexable type
        class CustomArray(NDArrayMixin):
            def __init__(self, array):
                self.array = array

        class CustomIndexable(CustomArray, indexing.ExplicitlyIndexed):
            pass

        # Type with data stored in values attribute
        class CustomWithValuesAttr:
            def __init__(self, array):
                self.values = array

        array = CustomArray(np.arange(3))
        orig = Variable(dims=("x"), data=array, attrs={"foo": "bar"})
        assert isinstance(orig._data, np.ndarray)  # should not be CustomArray

        array = CustomIndexable(np.arange(3))
        orig = Variable(dims=("x"), data=array, attrs={"foo": "bar"})
        assert isinstance(orig._data, CustomIndexable)

        array = CustomWithValuesAttr(np.arange(3))
        orig = Variable(dims=(), data=array)
        assert isinstance(orig._data.item(), CustomWithValuesAttr)


def test_raise_no_warning_for_nan_in_binary_ops():
    with assert_no_warnings():
        _ = Variable("x", [1, 2, np.nan]) > 0


class TestBackendIndexing:
    """Make sure all the array wrappers can be indexed."""

    @pytest.fixture(autouse=True)
    def setUp(self):
        self.d = np.random.random((10, 3)).astype(np.float64)

    def check_orthogonal_indexing(self, v):
        assert np.allclose(v.isel(x=[8, 3], y=[2, 1]), self.d[[8, 3]][:, [2, 1]])

    def check_vectorized_indexing(self, v):
        ind_x = Variable("z", [0, 2])
        ind_y = Variable("z", [2, 1])
        assert np.allclose(v.isel(x=ind_x, y=ind_y), self.d[ind_x, ind_y])

    def test_NumpyIndexingAdapter(self):
        v = Variable(dims=("x", "y"), data=NumpyIndexingAdapter(self.d))
        self.check_orthogonal_indexing(v)
        self.check_vectorized_indexing(v)
        # could not doubly wrapping
        with pytest.raises(TypeError, match=r"NumpyIndexingAdapter only wraps "):
            v = Variable(
                dims=("x", "y"), data=NumpyIndexingAdapter(NumpyIndexingAdapter(self.d))
            )

    def test_LazilyIndexedArray(self):
        v = Variable(dims=("x", "y"), data=LazilyIndexedArray(self.d))
        self.check_orthogonal_indexing(v)
        self.check_vectorized_indexing(v)
        # doubly wrapping
        v = Variable(
            dims=("x", "y"),
            data=LazilyIndexedArray(LazilyIndexedArray(self.d)),
        )
        self.check_orthogonal_indexing(v)
        # hierarchical wrapping
        v = Variable(
            dims=("x", "y"), data=LazilyIndexedArray(NumpyIndexingAdapter(self.d))
        )
        self.check_orthogonal_indexing(v)

    def test_CopyOnWriteArray(self):
        v = Variable(dims=("x", "y"), data=CopyOnWriteArray(self.d))
        self.check_orthogonal_indexing(v)
        self.check_vectorized_indexing(v)
        # doubly wrapping
        v = Variable(dims=("x", "y"), data=CopyOnWriteArray(LazilyIndexedArray(self.d)))
        self.check_orthogonal_indexing(v)
        self.check_vectorized_indexing(v)

    def test_MemoryCachedArray(self):
        v = Variable(dims=("x", "y"), data=MemoryCachedArray(self.d))
        self.check_orthogonal_indexing(v)
        self.check_vectorized_indexing(v)
        # doubly wrapping
        v = Variable(dims=("x", "y"), data=CopyOnWriteArray(MemoryCachedArray(self.d)))
        self.check_orthogonal_indexing(v)
        self.check_vectorized_indexing(v)

    @requires_dask
    def test_DaskIndexingAdapter(self):
        import dask.array as da

        da = da.asarray(self.d)
        v = Variable(dims=("x", "y"), data=DaskIndexingAdapter(da))
        self.check_orthogonal_indexing(v)
        self.check_vectorized_indexing(v)
        # doubly wrapping
        v = Variable(dims=("x", "y"), data=CopyOnWriteArray(DaskIndexingAdapter(da)))
        self.check_orthogonal_indexing(v)
        self.check_vectorized_indexing(v)


def test_clip(var):
    # Copied from test_dataarray (would there be a way to combine the tests?)
    result = var.clip(min=0.5)
    assert result.min(...) >= 0.5

    result = var.clip(max=0.5)
    assert result.max(...) <= 0.5

    result = var.clip(min=0.25, max=0.75)
    assert result.min(...) >= 0.25
    assert result.max(...) <= 0.75

    result = var.clip(min=var.mean("x"), max=var.mean("z"))
    assert result.dims == var.dims
    assert_array_equal(
        result.data,
        np.clip(
            var.data,
            var.mean("x").data[np.newaxis, :, :],
            var.mean("z").data[:, :, np.newaxis],
        ),
    )


@pytest.mark.parametrize("Var", [Variable, IndexVariable])
class TestNumpyCoercion:
    def test_from_numpy(self, Var):
        v = Var("x", [1, 2, 3])

        assert_identical(v.as_numpy(), v)
        np.testing.assert_equal(v.to_numpy(), np.array([1, 2, 3]))

    @requires_dask
    def test_from_dask(self, Var):
        v = Var("x", [1, 2, 3])
        v_chunked = v.chunk(1)

        assert_identical(v_chunked.as_numpy(), v.compute())
        np.testing.assert_equal(v.to_numpy(), np.array([1, 2, 3]))

    @requires_pint
    def test_from_pint(self, Var):
        import pint

        arr = np.array([1, 2, 3])

        # IndexVariable strips the unit
        with warnings.catch_warnings():
            warnings.simplefilter("ignore", category=pint.UnitStrippedWarning)
            v = Var("x", pint.Quantity(arr, units="m"))

        assert_identical(v.as_numpy(), Var("x", arr))
        np.testing.assert_equal(v.to_numpy(), arr)

    @requires_sparse
    def test_from_sparse(self, Var):
        if Var is IndexVariable:
            pytest.skip("Can't have 2D IndexVariables")

        import sparse

        arr = np.diagflat([1, 2, 3])
        sparr = sparse.COO(coords=[[0, 1, 2], [0, 1, 2]], data=[1, 2, 3])
        v = Variable(["x", "y"], sparr)

        assert_identical(v.as_numpy(), Variable(["x", "y"], arr))
        np.testing.assert_equal(v.to_numpy(), arr)

    @requires_cupy
    def test_from_cupy(self, Var):
        if Var is IndexVariable:
            pytest.skip("cupy in default indexes is not supported at the moment")
        import cupy as cp

        arr = np.array([1, 2, 3])
        v = Var("x", cp.array(arr))

        assert_identical(v.as_numpy(), Var("x", arr))
        np.testing.assert_equal(v.to_numpy(), arr)

    @requires_dask
    @requires_pint
    def test_from_pint_wrapping_dask(self, Var):
        import dask
        import pint

        arr = np.array([1, 2, 3])
        d = dask.array.from_array(np.array([1, 2, 3]))

        # IndexVariable strips the unit
        with warnings.catch_warnings():
            warnings.simplefilter("ignore", category=pint.UnitStrippedWarning)
            v = Var("x", pint.Quantity(d, units="m"))

        result = v.as_numpy()
        assert_identical(result, Var("x", arr))
        np.testing.assert_equal(v.to_numpy(), arr)


@pytest.mark.parametrize(
    ("values", "unit"),
    [
        (np.datetime64("2000-01-01", "ns"), "ns"),
        (np.datetime64("2000-01-01", "s"), "s"),
        (np.array([np.datetime64("2000-01-01", "ns")]), "ns"),
        (np.array([np.datetime64("2000-01-01", "s")]), "s"),
        (pd.date_range("2000", periods=1), "ns"),
        (datetime(2000, 1, 1), "us"),
        (np.array([datetime(2000, 1, 1)]), "ns"),
        (pd.date_range("2000", periods=1, tz=pytz.timezone("America/New_York")), "ns"),
        (
            pd.Series(
                pd.date_range("2000", periods=1, tz=pytz.timezone("America/New_York"))
            ),
            "ns",
        ),
    ],
    ids=lambda x: f"{x}",
)
def test_datetime_conversion_warning(values, unit) -> None:
    # todo: needs discussion
    # todo: check, if this test is OK
    dims = ["time"] if isinstance(values, np.ndarray | pd.Index | pd.Series) else []
    var = Variable(dims, values)
    if var.dtype.kind == "M":
        assert var.dtype == np.dtype(f"datetime64[{unit}]")
    else:
        # The only case where a non-datetime64 dtype can occur currently is in
        # the case that the variable is backed by a timezone-aware
        # DatetimeIndex, and thus is hidden within the PandasIndexingAdapter class.
        assert isinstance(var._data, PandasIndexingAdapter)
        assert var._data.array.dtype == pd.DatetimeTZDtype(
            "ns", pytz.timezone("America/New_York")
        )


tz_ny = pytz.timezone("America/New_York")


@pytest.mark.parametrize(
    ["data", "dtype"],
    [
        pytest.param(pd.date_range("2000", periods=1), "datetime64[s]", id="index-sec"),
        pytest.param(
            pd.Series(pd.date_range("2000", periods=1)),
            "datetime64[s]",
            id="series-sec",
        ),
        pytest.param(
            pd.date_range("2000", periods=1, tz=tz_ny),
            pd.DatetimeTZDtype("s", tz_ny),  # type: ignore[arg-type]
            id="index-timezone",
        ),
        pytest.param(
            pd.Series(pd.date_range("2000", periods=1, tz=tz_ny)),
            pd.DatetimeTZDtype("s", tz_ny),  # type: ignore[arg-type]
            id="series-timezone",
        ),
    ],
)
def test_pandas_two_only_datetime_conversion_warnings(
    data: pd.DatetimeIndex | pd.Series, dtype: str | pd.DatetimeTZDtype
) -> None:
    # todo: check, if this test is OK
    var = Variable(["time"], data.astype(dtype))  # type: ignore[arg-type]

    if var.dtype.kind == "M":
        assert var.dtype == np.dtype("datetime64[s]")
    else:
        # The only case where a non-datetime64 dtype can occur currently is in
        # the case that the variable is backed by a timezone-aware
        # DatetimeIndex, and thus is hidden within the PandasIndexingAdapter class.
        assert isinstance(var._data, PandasIndexingAdapter)
        assert var._data.array.dtype == pd.DatetimeTZDtype("s", tz_ny)


@pytest.mark.parametrize(
    ("values", "unit"),
    [
        (np.timedelta64(10, "ns"), "ns"),
        (np.timedelta64(10, "s"), "s"),
        (np.array([np.timedelta64(10, "ns")]), "ns"),
        (np.array([np.timedelta64(10, "s")]), "s"),
        (pd.timedelta_range("1", periods=1), "ns"),
        (timedelta(days=1), "us"),
        (np.array([timedelta(days=1)]), "ns"),
    ],
    ids=lambda x: f"{x}",
)
def test_timedelta_conversion_warning(values, unit) -> None:
    # todo: needs discussion
    # todo: check, if this test is OK
    dims = ["time"] if isinstance(values, np.ndarray | pd.Index) else []
    var = Variable(dims, values)
    assert var.dtype == np.dtype(f"timedelta64[{unit}]")


def test_pandas_two_only_timedelta_conversion_warning() -> None:
    # todo: test still needed?
    # Note this test relies on a pandas feature that is only present in pandas
    # 2.0.0 and above, and so for now cannot be parametrized.
    data = pd.timedelta_range("1", periods=1).astype("timedelta64[s]")
    var = Variable(["time"], data)

    assert var.dtype == np.dtype("timedelta64[s]")


@pytest.mark.parametrize(
    ("index", "dtype"),
    [
        (pd.date_range("2000", periods=1), "datetime64"),
        (pd.timedelta_range("1", periods=1), "timedelta64"),
    ],
    ids=lambda x: f"{x}",
)
def test_pandas_indexing_adapter_non_nanosecond_conversion(index, dtype) -> None:
    # todo: test still needed?
    data = PandasIndexingAdapter(index.astype(f"{dtype}[s]"))
    var = Variable(["time"], data)
    assert var.dtype == np.dtype(f"{dtype}[s]")<|MERGE_RESOLUTION|>--- conflicted
+++ resolved
@@ -275,46 +275,7 @@
         expected = np.datetime64("2000-01-01", "ns")
         assert x[0].values == expected
 
-<<<<<<< HEAD
-    dt64_data = pd.date_range("2000-01-01", periods=3)
-
     @pytest.mark.filterwarnings("ignore:Converting non-default")
-    @pytest.mark.parametrize(
-        "values, unit",
-        [
-            (dt64_data, "ns"),
-            (dt64_data.values, "ns"),
-            (dt64_data.values.astype("datetime64[s]"), "s"),
-            (dt64_data.to_pydatetime(), "ns"),
-        ],
-    )
-    def test_datetime64_conversion(self, values, unit):
-        # todo: check, if this test is OK
-        v = self.cls(["t"], values)
-        assert v.dtype == np.dtype(f"datetime64[{unit}]")
-        assert_array_equal(v.values, self.dt64_data.values)
-        assert v.values.dtype == np.dtype(f"datetime64[{unit}]")
-
-    td64_data = pd.timedelta_range(start=0, periods=3)
-
-    @pytest.mark.filterwarnings("ignore:Converting non-default")
-    @pytest.mark.parametrize(
-        "values, unit",
-        [
-            (td64_data, "ns"),
-            (td64_data.values, "ns"),
-            (td64_data.values.astype("timedelta64[s]"), "s"),
-            (td64_data.to_pytimedelta(), "ns"),
-        ],
-    )
-    def test_timedelta64_conversion(self, values, unit):
-        # todo: check, if this test is OK
-        v = self.cls(["t"], values)
-        assert v.dtype == np.dtype(f"timedelta64[{unit}]")
-        assert_array_equal(v.values, self.td64_data.values)
-        assert v.values.dtype == np.dtype(f"timedelta64[{unit}]")
-=======
-    @pytest.mark.filterwarnings("ignore:Converting non-nanosecond")
     def test_datetime64_conversion(self):
         times = pd.date_range("2000-01-01", periods=3)
         for values in [
@@ -328,7 +289,7 @@
             assert_array_equal(v.values, times.values)
             assert v.values.dtype == np.dtype("datetime64[ns]")
 
-    @pytest.mark.filterwarnings("ignore:Converting non-nanosecond")
+    @pytest.mark.filterwarnings("ignore:Converting non-default")
     def test_timedelta64_conversion(self):
         times = pd.timedelta_range(start=0, periods=3)
         for values in [
@@ -341,7 +302,6 @@
             assert v.dtype == np.dtype("timedelta64[ns]")
             assert_array_equal(v.values, times.values)
             assert v.values.dtype == np.dtype("timedelta64[ns]")
->>>>>>> 96e0ff7d
 
     def test_object_conversion(self):
         data = np.arange(5).astype(str).astype(object)
