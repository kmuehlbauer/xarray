from __future__ import annotations

import pickle
import re
import sys
import warnings
from collections.abc import Hashable
from copy import copy, deepcopy
from io import StringIO
from textwrap import dedent
from typing import Any, Literal

import numpy as np
import pandas as pd
import pytest
from pandas.core.indexes.datetimes import DatetimeIndex

# remove once numpy 2.0 is the oldest supported version
try:
    from numpy.exceptions import RankWarning
except ImportError:
    from numpy import RankWarning  # type: ignore[no-redef,attr-defined,unused-ignore]

import xarray as xr
from xarray import (
    DataArray,
    Dataset,
    IndexVariable,
    MergeError,
    Variable,
    align,
    backends,
    broadcast,
    open_dataset,
    set_options,
)
from xarray.coding.cftimeindex import CFTimeIndex
from xarray.core import dtypes, indexing, utils
from xarray.core.common import duck_array_ops, full_like
from xarray.core.coordinates import Coordinates, DatasetCoordinates
from xarray.core.indexes import Index, PandasIndex
from xarray.core.options import _get_datetime_resolution
from xarray.core.types import ArrayLike
from xarray.core.utils import is_scalar
from xarray.groupers import TimeResampler
from xarray.namedarray.pycompat import array_type, integer_types
from xarray.testing import _assert_internal_invariants
from xarray.tests import (
    DuckArrayWrapper,
    InaccessibleArray,
    UnexpectedDataAccess,
    assert_allclose,
    assert_array_equal,
    assert_equal,
    assert_identical,
    assert_no_warnings,
    assert_writeable,
    create_test_data,
    has_cftime,
    has_dask,
    raise_if_dask_computes,
    requires_bottleneck,
    requires_cftime,
    requires_cupy,
    requires_dask,
    requires_numexpr,
    requires_pint,
    requires_scipy,
    requires_sparse,
    source_ndarray,
)

try:
    from pandas.errors import UndefinedVariableError
except ImportError:
    # TODO: remove once we stop supporting pandas<1.4.3
    from pandas.core.computation.ops import UndefinedVariableError


try:
    import dask.array as da
except ImportError:
    pass

# from numpy version 2.0 trapz is deprecated and renamed to trapezoid
# remove once numpy 2.0 is the oldest supported version
try:
    from numpy import trapezoid  # type: ignore[attr-defined,unused-ignore]
except ImportError:
    from numpy import (  # type: ignore[arg-type,no-redef,attr-defined,unused-ignore]
        trapz as trapezoid,
    )

sparse_array_type = array_type("sparse")

pytestmark = [
    pytest.mark.filterwarnings("error:Mean of empty slice"),
    pytest.mark.filterwarnings("error:All-NaN (slice|axis) encountered"),
]


def create_append_test_data(seed=None) -> tuple[Dataset, Dataset, Dataset]:
    rs = np.random.RandomState(seed)

    lat = [2, 1, 0]
    lon = [0, 1, 2]
    nt1 = 3
    nt2 = 2
    # todo: check, if all changes below are correct
    time1 = pd.date_range("2000-01-01", periods=nt1).as_unit("ns")
    time2 = pd.date_range("2000-02-01", periods=nt2).as_unit("ns")
    string_var = np.array(["a", "bc", "def"], dtype=object)
    string_var_to_append = np.array(["asdf", "asdfg"], dtype=object)
    string_var_fixed_length = np.array(["aa", "bb", "cc"], dtype="|S2")
    string_var_fixed_length_to_append = np.array(["dd", "ee"], dtype="|S2")
    unicode_var = np.array(["áó", "áó", "áó"])
    datetime_var = np.array(
        ["2019-01-01", "2019-01-02", "2019-01-03"], dtype="datetime64[ns]"
    )
    datetime_var_to_append = np.array(
        ["2019-01-04", "2019-01-05"], dtype="datetime64[ns]"
    )
    bool_var = np.array([True, False, True], dtype=bool)
    bool_var_to_append = np.array([False, True], dtype=bool)

    with warnings.catch_warnings():
        warnings.filterwarnings("ignore", "Converting non-default")
        ds = xr.Dataset(
            data_vars={
                "da": xr.DataArray(
                    rs.rand(3, 3, nt1),
                    coords=[lat, lon, time1],
                    dims=["lat", "lon", "time"],
                ),
                "string_var": ("time", string_var),
                "string_var_fixed_length": ("time", string_var_fixed_length),
                "unicode_var": ("time", unicode_var),
                "datetime_var": ("time", datetime_var),
                "bool_var": ("time", bool_var),
            }
        )

        ds_to_append = xr.Dataset(
            data_vars={
                "da": xr.DataArray(
                    rs.rand(3, 3, nt2),
                    coords=[lat, lon, time2],
                    dims=["lat", "lon", "time"],
                ),
                "string_var": ("time", string_var_to_append),
                "string_var_fixed_length": ("time", string_var_fixed_length_to_append),
                "unicode_var": ("time", unicode_var[:nt2]),
                "datetime_var": ("time", datetime_var_to_append),
                "bool_var": ("time", bool_var_to_append),
            }
        )

        ds_with_new_var = xr.Dataset(
            data_vars={
                "new_var": xr.DataArray(
                    rs.rand(3, 3, nt1 + nt2),
                    coords=[lat, lon, time1.append(time2)],
                    dims=["lat", "lon", "time"],
                )
            }
        )

    assert_writeable(ds)
    assert_writeable(ds_to_append)
    assert_writeable(ds_with_new_var)
    return ds, ds_to_append, ds_with_new_var


def create_append_string_length_mismatch_test_data(dtype) -> tuple[Dataset, Dataset]:
    def make_datasets(data, data_to_append) -> tuple[Dataset, Dataset]:
        ds = xr.Dataset(
            {"temperature": (["time"], data)},
            coords={"time": [0, 1, 2]},
        )
        ds_to_append = xr.Dataset(
            {"temperature": (["time"], data_to_append)}, coords={"time": [0, 1, 2]}
        )
        assert_writeable(ds)
        assert_writeable(ds_to_append)
        return ds, ds_to_append

    u2_strings = ["ab", "cd", "ef"]
    u5_strings = ["abc", "def", "ghijk"]

    s2_strings = np.array(["aa", "bb", "cc"], dtype="|S2")
    s3_strings = np.array(["aaa", "bbb", "ccc"], dtype="|S3")

    if dtype == "U":
        return make_datasets(u2_strings, u5_strings)
    elif dtype == "S":
        return make_datasets(s2_strings, s3_strings)
    else:
        raise ValueError(f"unsupported dtype {dtype}.")


def create_test_multiindex() -> Dataset:
    mindex = pd.MultiIndex.from_product(
        [["a", "b"], [1, 2]], names=("level_1", "level_2")
    )
    return Dataset({}, Coordinates.from_pandas_multiindex(mindex, "x"))


def create_test_stacked_array() -> tuple[DataArray, DataArray]:
    x = DataArray(pd.Index(np.r_[:10], name="x"))
    y = DataArray(pd.Index(np.r_[:20], name="y"))
    a = x * y
    b = x * y * y
    return a, b


class InaccessibleVariableDataStore(backends.InMemoryDataStore):
    """
    Store that does not allow any data access.
    """

    def __init__(self):
        super().__init__()
        self._indexvars = set()

    def store(self, variables, *args, **kwargs) -> None:
        super().store(variables, *args, **kwargs)
        for k, v in variables.items():
            if isinstance(v, IndexVariable):
                self._indexvars.add(k)

    def get_variables(self):
        def lazy_inaccessible(k, v):
            if k in self._indexvars:
                return v
            data = indexing.LazilyIndexedArray(InaccessibleArray(v.values))
            return Variable(v.dims, data, v.attrs)

        return {k: lazy_inaccessible(k, v) for k, v in self._variables.items()}


class DuckBackendArrayWrapper(backends.common.BackendArray):
    """Mimic a BackendArray wrapper around DuckArrayWrapper"""

    def __init__(self, array):
        self.array = DuckArrayWrapper(array)
        self.shape = array.shape
        self.dtype = array.dtype

    def get_array(self):
        return self.array

    def __getitem__(self, key):
        return self.array[key.tuple]


class AccessibleAsDuckArrayDataStore(backends.InMemoryDataStore):
    """
    Store that returns a duck array, not convertible to numpy array,
    on read. Modeled after nVIDIA's kvikio.
    """

    def __init__(self):
        super().__init__()
        self._indexvars = set()

    def store(self, variables, *args, **kwargs) -> None:
        super().store(variables, *args, **kwargs)
        for k, v in variables.items():
            if isinstance(v, IndexVariable):
                self._indexvars.add(k)

    def get_variables(self) -> dict[Any, xr.Variable]:
        def lazy_accessible(k, v) -> xr.Variable:
            if k in self._indexvars:
                return v
            data = indexing.LazilyIndexedArray(DuckBackendArrayWrapper(v.values))
            return Variable(v.dims, data, v.attrs)

        return {k: lazy_accessible(k, v) for k, v in self._variables.items()}


class TestDataset:
    def test_repr(self) -> None:
        data = create_test_data(seed=123)
        data.attrs["foo"] = "bar"
        # need to insert str dtype at runtime to handle different endianness
        expected = dedent(
            """\
            <xarray.Dataset> Size: 2kB
            Dimensions:  (dim2: 9, dim3: 10, time: 20, dim1: 8)
            Coordinates:
              * dim2     (dim2) float64 72B 0.0 0.5 1.0 1.5 2.0 2.5 3.0 3.5 4.0
              * dim3     (dim3) {} 40B 'a' 'b' 'c' 'd' 'e' 'f' 'g' 'h' 'i' 'j'
              * time     (time) datetime64[{}] 160B 2000-01-01 2000-01-02 ... 2000-01-20
                numbers  (dim3) int64 80B 0 1 2 0 0 1 1 2 2 3
            Dimensions without coordinates: dim1
            Data variables:
                var1     (dim1, dim2) float64 576B -1.086 0.9973 0.283 ... 0.4684 -0.8312
                var2     (dim1, dim2) float64 576B 1.162 -1.097 -2.123 ... 1.267 0.3328
                var3     (dim3, dim1) float64 640B 0.5565 -0.2121 0.4563 ... -0.2452 -0.3616
            Attributes:
                foo:      bar""".format(
                data["dim3"].dtype,
<<<<<<< HEAD
                _get_datetime_resolution(),
=======
                "ns",
>>>>>>> f3f62e54
            )
        )
        actual = "\n".join(x.rstrip() for x in repr(data).split("\n"))
        print(actual)
        assert expected == actual

        with set_options(display_width=100):
            max_len = max(map(len, repr(data).split("\n")))
            assert 90 < max_len < 100

        expected = dedent(
            """\
            <xarray.Dataset> Size: 0B
            Dimensions:  ()
            Data variables:
                *empty*"""
        )
        actual = "\n".join(x.rstrip() for x in repr(Dataset()).split("\n"))
        print(actual)
        assert expected == actual

        # verify that ... doesn't appear for scalar coordinates
        data = Dataset({"foo": ("x", np.ones(10))}).mean()
        expected = dedent(
            """\
            <xarray.Dataset> Size: 8B
            Dimensions:  ()
            Data variables:
                foo      float64 8B 1.0"""
        )
        actual = "\n".join(x.rstrip() for x in repr(data).split("\n"))
        print(actual)
        assert expected == actual

        # verify long attributes are truncated
        data = Dataset(attrs={"foo": "bar" * 1000})
        assert len(repr(data)) < 1000

    def test_repr_multiindex(self) -> None:
        data = create_test_multiindex()
        obj_size = np.dtype("O").itemsize
        expected = dedent(
            f"""\
            <xarray.Dataset> Size: {8 * obj_size + 32}B
            Dimensions:  (x: 4)
            Coordinates:
              * x        (x) object {4 * obj_size}B MultiIndex
              * level_1  (x) object {4 * obj_size}B 'a' 'a' 'b' 'b'
              * level_2  (x) int64 32B 1 2 1 2
            Data variables:
                *empty*"""
        )
        actual = "\n".join(x.rstrip() for x in repr(data).split("\n"))
        print(actual)
        assert expected == actual

        # verify that long level names are not truncated
        midx = pd.MultiIndex.from_product(
            [["a", "b"], [1, 2]], names=("a_quite_long_level_name", "level_2")
        )
        midx_coords = Coordinates.from_pandas_multiindex(midx, "x")
        data = Dataset({}, midx_coords)
        expected = dedent(
            f"""\
            <xarray.Dataset> Size: {8 * obj_size + 32}B
            Dimensions:                  (x: 4)
            Coordinates:
              * x                        (x) object {4 * obj_size}B MultiIndex
              * a_quite_long_level_name  (x) object {4 * obj_size}B 'a' 'a' 'b' 'b'
              * level_2                  (x) int64 32B 1 2 1 2
            Data variables:
                *empty*"""
        )
        actual = "\n".join(x.rstrip() for x in repr(data).split("\n"))
        print(actual)
        assert expected == actual

    def test_repr_period_index(self) -> None:
        data = create_test_data(seed=456)
        data.coords["time"] = pd.period_range("2000-01-01", periods=20, freq="D")

        # check that creating the repr doesn't raise an error #GH645
        repr(data)

    def test_unicode_data(self) -> None:
        # regression test for GH834
        data = Dataset({"foø": ["ba®"]}, attrs={"å": "∑"})
        repr(data)  # should not raise

        byteorder = "<" if sys.byteorder == "little" else ">"
        expected = dedent(
            f"""\
            <xarray.Dataset> Size: 12B
            Dimensions:  (foø: 1)
            Coordinates:
              * foø      (foø) {byteorder}U3 12B {'ba®'!r}
            Data variables:
                *empty*
            Attributes:
                å:        ∑"""
        )
        actual = str(data)
        assert expected == actual

    def test_repr_nep18(self) -> None:
        class Array:
            def __init__(self):
                self.shape = (2,)
                self.ndim = 1
                self.dtype = np.dtype(np.float64)

            def __array_function__(self, *args, **kwargs):
                return NotImplemented

            def __array_ufunc__(self, *args, **kwargs):
                return NotImplemented

            def __repr__(self):
                return "Custom\nArray"

        dataset = Dataset({"foo": ("x", Array())})
        expected = dedent(
            """\
            <xarray.Dataset> Size: 16B
            Dimensions:  (x: 2)
            Dimensions without coordinates: x
            Data variables:
                foo      (x) float64 16B Custom Array"""
        )
        assert expected == repr(dataset)

    def test_info(self) -> None:
        ds = create_test_data(seed=123)
        ds = ds.drop_vars("dim3")  # string type prints differently in PY2 vs PY3
        ds.attrs["unicode_attr"] = "ba®"
        ds.attrs["string_attr"] = "bar"

        buf = StringIO()
        ds.info(buf=buf)

        expected = dedent(
            f"""\
        xarray.Dataset {{
        dimensions:
        \tdim2 = 9 ;
        \ttime = 20 ;
        \tdim1 = 8 ;
        \tdim3 = 10 ;

        variables:
        \tfloat64 dim2(dim2) ;
        \tdatetime64[{_get_datetime_resolution()}] time(time) ;
        \tfloat64 var1(dim1, dim2) ;
        \t\tvar1:foo = variable ;
        \tfloat64 var2(dim1, dim2) ;
        \t\tvar2:foo = variable ;
        \tfloat64 var3(dim3, dim1) ;
        \t\tvar3:foo = variable ;
        \tint64 numbers(dim3) ;

        // global attributes:
        \t:unicode_attr = ba® ;
        \t:string_attr = bar ;
        }}"""
        )
        actual = buf.getvalue()
        assert expected == actual
        buf.close()

    def test_constructor(self) -> None:
        x1 = ("x", 2 * np.arange(100))
        x2 = ("x", np.arange(1000))
        z = (["x", "y"], np.arange(1000).reshape(100, 10))

        with pytest.raises(ValueError, match=r"conflicting sizes"):
            Dataset({"a": x1, "b": x2})
        with pytest.raises(TypeError, match=r"tuple of form"):
            Dataset({"x": (1, 2, 3, 4, 5, 6, 7)})
        with pytest.raises(ValueError, match=r"already exists as a scalar"):
            Dataset({"x": 0, "y": ("x", [1, 2, 3])})

        # nD coordinate variable "x" sharing name with dimension
        actual = Dataset({"a": x1, "x": z})
        assert "x" not in actual.xindexes
        _assert_internal_invariants(actual, check_default_indexes=True)

        # verify handling of DataArrays
        expected = Dataset({"x": x1, "z": z})
        actual = Dataset({"z": expected["z"]})
        assert_identical(expected, actual)

    def test_constructor_1d(self) -> None:
        expected = Dataset({"x": (["x"], 5.0 + np.arange(5))})
        actual = Dataset({"x": 5.0 + np.arange(5)})
        assert_identical(expected, actual)

        actual = Dataset({"x": [5, 6, 7, 8, 9]})
        assert_identical(expected, actual)

    @pytest.mark.filterwarnings("ignore:Converting non-default")
    def test_constructor_0d(self) -> None:
        expected = Dataset({"x": ([], 1)})
        for arg in [1, np.array(1), expected["x"]]:
            actual = Dataset({"x": arg})
            assert_identical(expected, actual)

        class Arbitrary:
            pass

        d = pd.Timestamp("2000-01-01T12")
        args = [
            True,
            None,
            3.4,
            np.nan,
            "hello",
            b"raw",
            np.datetime64("2000-01-01"),
            d,
            d.to_pydatetime(),
            Arbitrary(),
        ]
        for arg in args:
            print(arg)
            expected = Dataset({"x": ([], arg)})
            actual = Dataset({"x": arg})
            assert_identical(expected, actual)

    def test_constructor_auto_align(self) -> None:
        a = DataArray([1, 2], [("x", [0, 1])])
        b = DataArray([3, 4], [("x", [1, 2])])

        # verify align uses outer join
        expected = Dataset(
            {"a": ("x", [1, 2, np.nan]), "b": ("x", [np.nan, 3, 4])}, {"x": [0, 1, 2]}
        )
        actual = Dataset({"a": a, "b": b})
        assert_identical(expected, actual)

        # regression test for GH346
        assert isinstance(actual.variables["x"], IndexVariable)

        # variable with different dimensions
        c = ("y", [3, 4])
        expected2 = expected.merge({"c": c})
        actual = Dataset({"a": a, "b": b, "c": c})
        assert_identical(expected2, actual)

        # variable that is only aligned against the aligned variables
        d = ("x", [3, 2, 1])
        expected3 = expected.merge({"d": d})
        actual = Dataset({"a": a, "b": b, "d": d})
        assert_identical(expected3, actual)

        e = ("x", [0, 0])
        with pytest.raises(ValueError, match=r"conflicting sizes"):
            Dataset({"a": a, "b": b, "e": e})

    def test_constructor_pandas_sequence(self) -> None:
        ds = self.make_example_math_dataset()
        pandas_objs = {
            var_name: ds[var_name].to_pandas() for var_name in ["foo", "bar"]
        }
        ds_based_on_pandas = Dataset(pandas_objs, ds.coords, attrs=ds.attrs)
        del ds_based_on_pandas["x"]
        assert_equal(ds, ds_based_on_pandas)

        # reindex pandas obj, check align works
        rearranged_index = reversed(pandas_objs["foo"].index)
        pandas_objs["foo"] = pandas_objs["foo"].reindex(rearranged_index)
        ds_based_on_pandas = Dataset(pandas_objs, ds.coords, attrs=ds.attrs)
        del ds_based_on_pandas["x"]
        assert_equal(ds, ds_based_on_pandas)

    def test_constructor_pandas_single(self) -> None:
        das = [
            DataArray(np.random.rand(4), dims=["a"]),  # series
            DataArray(np.random.rand(4, 3), dims=["a", "b"]),  # df
        ]

        for a in das:
            pandas_obj = a.to_pandas()
            ds_based_on_pandas = Dataset(pandas_obj)  # type: ignore[arg-type]  # TODO: improve typing of __init__
            for dim in ds_based_on_pandas.data_vars:
                assert isinstance(dim, int)
                assert_array_equal(ds_based_on_pandas[dim], pandas_obj[dim])

    def test_constructor_compat(self) -> None:
        data = {"x": DataArray(0, coords={"y": 1}), "y": ("z", [1, 1, 1])}
        expected = Dataset({"x": 0}, {"y": ("z", [1, 1, 1])})
        actual = Dataset(data)
        assert_identical(expected, actual)

        data = {"y": ("z", [1, 1, 1]), "x": DataArray(0, coords={"y": 1})}
        actual = Dataset(data)
        assert_identical(expected, actual)

        original = Dataset(
            {"a": (("x", "y"), np.ones((2, 3)))},
            {"c": (("x", "y"), np.zeros((2, 3))), "x": [0, 1]},
        )
        expected = Dataset(
            {"a": ("x", np.ones(2)), "b": ("y", np.ones(3))},
            {"c": (("x", "y"), np.zeros((2, 3))), "x": [0, 1]},
        )

        actual = Dataset(
            {"a": original["a"][:, 0], "b": original["a"][0].drop_vars("x")}
        )
        assert_identical(expected, actual)

        data = {"x": DataArray(0, coords={"y": 3}), "y": ("z", [1, 1, 1])}
        with pytest.raises(MergeError):
            Dataset(data)

        data = {"x": DataArray(0, coords={"y": 1}), "y": [1, 1]}
        actual = Dataset(data)
        expected = Dataset({"x": 0}, {"y": [1, 1]})
        assert_identical(expected, actual)

    def test_constructor_with_coords(self) -> None:
        with pytest.raises(ValueError, match=r"found in both data_vars and"):
            Dataset({"a": ("x", [1])}, {"a": ("x", [1])})

        ds = Dataset({}, {"a": ("x", [1])})
        assert not ds.data_vars
        assert list(ds.coords.keys()) == ["a"]

        mindex = pd.MultiIndex.from_product(
            [["a", "b"], [1, 2]], names=("level_1", "level_2")
        )
        with pytest.raises(ValueError, match=r"conflicting MultiIndex"):
            with pytest.warns(
                FutureWarning,
                match=".*`pandas.MultiIndex`.*no longer be implicitly promoted.*",
            ):
                Dataset({}, {"x": mindex, "y": mindex})
                Dataset({}, {"x": mindex, "level_1": range(4)})

    def test_constructor_no_default_index(self) -> None:
        # explicitly passing a Coordinates object skips the creation of default index
        ds = Dataset(coords=Coordinates({"x": [1, 2, 3]}, indexes={}))
        assert "x" in ds
        assert "x" not in ds.xindexes

    def test_constructor_multiindex(self) -> None:
        midx = pd.MultiIndex.from_product([["a", "b"], [1, 2]], names=("one", "two"))
        coords = Coordinates.from_pandas_multiindex(midx, "x")

        ds = Dataset(coords=coords)
        assert_identical(ds, coords.to_dataset())

        with pytest.warns(
            FutureWarning,
            match=".*`pandas.MultiIndex`.*no longer be implicitly promoted.*",
        ):
            Dataset(data_vars={"x": midx})

        with pytest.warns(
            FutureWarning,
            match=".*`pandas.MultiIndex`.*no longer be implicitly promoted.*",
        ):
            Dataset(coords={"x": midx})

    def test_constructor_custom_index(self) -> None:
        class CustomIndex(Index): ...

        coords = Coordinates(
            coords={"x": ("x", [1, 2, 3])}, indexes={"x": CustomIndex()}
        )
        ds = Dataset(coords=coords)
        assert isinstance(ds.xindexes["x"], CustomIndex)

        # test coordinate variables copied
        assert ds.variables["x"] is not coords.variables["x"]

    @pytest.mark.filterwarnings("ignore:return type")
    def test_properties(self) -> None:
        ds = create_test_data()

        # dims / sizes
        # These exact types aren't public API, but this makes sure we don't
        # change them inadvertently:
        assert isinstance(ds.dims, utils.Frozen)
        # TODO change after deprecation cycle in GH #8500 is complete
        assert isinstance(ds.dims.mapping, dict)
        assert type(ds.dims.mapping) is dict
        with pytest.warns(
            FutureWarning,
            match=" To access a mapping from dimension names to lengths, please use `Dataset.sizes`",
        ):
            assert ds.dims == ds.sizes
        assert ds.sizes == {"dim1": 8, "dim2": 9, "dim3": 10, "time": 20}

        # dtypes
        assert isinstance(ds.dtypes, utils.Frozen)
        assert isinstance(ds.dtypes.mapping, dict)
        assert ds.dtypes == {
            "var1": np.dtype("float64"),
            "var2": np.dtype("float64"),
            "var3": np.dtype("float64"),
        }

        # data_vars
        assert list(ds) == list(ds.data_vars)
        assert list(ds.keys()) == list(ds.data_vars)
        assert "aasldfjalskdfj" not in ds.variables
        assert "dim1" in repr(ds.variables)
        assert len(ds) == 3
        assert bool(ds)

        assert list(ds.data_vars) == ["var1", "var2", "var3"]
        assert list(ds.data_vars.keys()) == ["var1", "var2", "var3"]
        assert "var1" in ds.data_vars
        assert "dim1" not in ds.data_vars
        assert "numbers" not in ds.data_vars
        assert len(ds.data_vars) == 3

        # xindexes
        assert set(ds.xindexes) == {"dim2", "dim3", "time"}
        assert len(ds.xindexes) == 3
        assert "dim2" in repr(ds.xindexes)
        assert all(isinstance(idx, Index) for idx in ds.xindexes.values())

        # indexes
        assert set(ds.indexes) == {"dim2", "dim3", "time"}
        assert len(ds.indexes) == 3
        assert "dim2" in repr(ds.indexes)
        assert all(isinstance(idx, pd.Index) for idx in ds.indexes.values())

        # coords
        assert list(ds.coords) == ["dim2", "dim3", "time", "numbers"]
        assert "dim2" in ds.coords
        assert "numbers" in ds.coords
        assert "var1" not in ds.coords
        assert "dim1" not in ds.coords
        assert len(ds.coords) == 4

        # nbytes
        assert (
            Dataset({"x": np.int64(1), "y": np.array([1, 2], dtype=np.float32)}).nbytes
            == 16
        )

    def test_warn_ds_dims_deprecation(self) -> None:
        # TODO remove after deprecation cycle in GH #8500 is complete
        ds = create_test_data()

        with pytest.warns(FutureWarning, match="return type"):
            ds.dims["dim1"]

        with pytest.warns(FutureWarning, match="return type"):
            ds.dims.keys()

        with pytest.warns(FutureWarning, match="return type"):
            ds.dims.values()

        with pytest.warns(FutureWarning, match="return type"):
            ds.dims.items()

        with assert_no_warnings():
            len(ds.dims)
            ds.dims.__iter__()
            _ = "dim1" in ds.dims

    def test_asarray(self) -> None:
        ds = Dataset({"x": 0})
        with pytest.raises(TypeError, match=r"cannot directly convert"):
            np.asarray(ds)

    def test_get_index(self) -> None:
        ds = Dataset({"foo": (("x", "y"), np.zeros((2, 3)))}, coords={"x": ["a", "b"]})
        assert ds.get_index("x").equals(pd.Index(["a", "b"]))
        assert ds.get_index("y").equals(pd.Index([0, 1, 2]))
        with pytest.raises(KeyError):
            ds.get_index("z")

    def test_attr_access(self) -> None:
        ds = Dataset(
            {"tmin": ("x", [42], {"units": "Celsius"})}, attrs={"title": "My test data"}
        )
        assert_identical(ds.tmin, ds["tmin"])
        assert_identical(ds.tmin.x, ds.x)

        assert ds.title == ds.attrs["title"]
        assert ds.tmin.units == ds["tmin"].attrs["units"]

        assert {"tmin", "title"} <= set(dir(ds))
        assert "units" in set(dir(ds.tmin))

        # should defer to variable of same name
        ds.attrs["tmin"] = -999
        assert ds.attrs["tmin"] == -999
        assert_identical(ds.tmin, ds["tmin"])

    def test_variable(self) -> None:
        a = Dataset()
        d = np.random.random((10, 3))
        a["foo"] = (("time", "x"), d)
        assert "foo" in a.variables
        assert "foo" in a
        a["bar"] = (("time", "x"), d)
        # order of creation is preserved
        assert list(a.variables) == ["foo", "bar"]
        assert_array_equal(a["foo"].values, d)
        # try to add variable with dim (10,3) with data that's (3,10)
        with pytest.raises(ValueError):
            a["qux"] = (("time", "x"), d.T)

    def test_modify_inplace(self) -> None:
        a = Dataset()
        vec = np.random.random((10,))
        attributes = {"foo": "bar"}
        a["x"] = ("x", vec, attributes)
        assert "x" in a.coords
        assert isinstance(a.coords["x"].to_index(), pd.Index)
        assert_identical(a.coords["x"].variable, a.variables["x"])
        b = Dataset()
        b["x"] = ("x", vec, attributes)
        assert_identical(a["x"], b["x"])
        assert a.sizes == b.sizes
        # this should work
        a["x"] = ("x", vec[:5])
        a["z"] = ("x", np.arange(5))
        with pytest.raises(ValueError):
            # now it shouldn't, since there is a conflicting length
            a["x"] = ("x", vec[:4])
        arr = np.random.random((10, 1))
        scal = np.array(0)
        with pytest.raises(ValueError):
            a["y"] = ("y", arr)
        with pytest.raises(ValueError):
            a["y"] = ("y", scal)
        assert "y" not in a.dims

    def test_coords_properties(self) -> None:
        # use int64 for repr consistency on windows
        data = Dataset(
            {
                "x": ("x", np.array([-1, -2], "int64")),
                "y": ("y", np.array([0, 1, 2], "int64")),
                "foo": (["x", "y"], np.random.randn(2, 3)),
            },
            {"a": ("x", np.array([4, 5], "int64")), "b": np.int64(-10)},
        )

        coords = data.coords
        assert isinstance(coords, DatasetCoordinates)

        # len
        assert len(coords) == 4

        # iter
        assert list(coords) == ["x", "y", "a", "b"]

        assert_identical(coords["x"].variable, data["x"].variable)
        assert_identical(coords["y"].variable, data["y"].variable)

        assert "x" in coords
        assert "a" in coords
        assert 0 not in coords
        assert "foo" not in coords

        with pytest.raises(KeyError):
            coords["foo"]
        with pytest.raises(KeyError):
            coords[0]

        # repr
        expected = dedent(
            """\
        Coordinates:
          * x        (x) int64 16B -1 -2
          * y        (y) int64 24B 0 1 2
            a        (x) int64 16B 4 5
            b        int64 8B -10"""
        )
        actual = repr(coords)
        assert expected == actual

        # dims
        assert coords.sizes == {"x": 2, "y": 3}

        # dtypes
        assert coords.dtypes == {
            "x": np.dtype("int64"),
            "y": np.dtype("int64"),
            "a": np.dtype("int64"),
            "b": np.dtype("int64"),
        }

    def test_coords_modify(self) -> None:
        data = Dataset(
            {
                "x": ("x", [-1, -2]),
                "y": ("y", [0, 1, 2]),
                "foo": (["x", "y"], np.random.randn(2, 3)),
            },
            {"a": ("x", [4, 5]), "b": -10},
        )

        actual = data.copy(deep=True)
        actual.coords["x"] = ("x", ["a", "b"])
        assert_array_equal(actual["x"], ["a", "b"])

        actual = data.copy(deep=True)
        actual.coords["z"] = ("z", ["a", "b"])
        assert_array_equal(actual["z"], ["a", "b"])

        actual = data.copy(deep=True)
        with pytest.raises(ValueError, match=r"conflicting dimension sizes"):
            actual.coords["x"] = ("x", [-1])
        assert_identical(actual, data)  # should not be modified

        actual = data.copy()
        del actual.coords["b"]
        expected = data.reset_coords("b", drop=True)
        assert_identical(expected, actual)

        with pytest.raises(KeyError):
            del data.coords["not_found"]

        with pytest.raises(KeyError):
            del data.coords["foo"]

        actual = data.copy(deep=True)
        actual.coords.update({"c": 11})
        expected = data.merge({"c": 11}).set_coords("c")
        assert_identical(expected, actual)

        # regression test for GH3746
        del actual.coords["x"]
        assert "x" not in actual.xindexes

    def test_update_index(self) -> None:
        actual = Dataset(coords={"x": [1, 2, 3]})
        actual["x"] = ["a", "b", "c"]
        assert actual.xindexes["x"].to_pandas_index().equals(pd.Index(["a", "b", "c"]))

    def test_coords_setitem_with_new_dimension(self) -> None:
        actual = Dataset()
        actual.coords["foo"] = ("x", [1, 2, 3])
        expected = Dataset(coords={"foo": ("x", [1, 2, 3])})
        assert_identical(expected, actual)

    def test_coords_setitem_multiindex(self) -> None:
        data = create_test_multiindex()
        with pytest.raises(ValueError, match=r"cannot drop or update.*corrupt.*index "):
            data.coords["level_1"] = range(4)

    def test_coords_set(self) -> None:
        one_coord = Dataset({"x": ("x", [0]), "yy": ("x", [1]), "zzz": ("x", [2])})
        two_coords = Dataset({"zzz": ("x", [2])}, {"x": ("x", [0]), "yy": ("x", [1])})
        all_coords = Dataset(
            coords={"x": ("x", [0]), "yy": ("x", [1]), "zzz": ("x", [2])}
        )

        actual = one_coord.set_coords("x")
        assert_identical(one_coord, actual)
        actual = one_coord.set_coords(["x"])
        assert_identical(one_coord, actual)

        actual = one_coord.set_coords("yy")
        assert_identical(two_coords, actual)

        actual = one_coord.set_coords(["yy", "zzz"])
        assert_identical(all_coords, actual)

        actual = one_coord.reset_coords()
        assert_identical(one_coord, actual)
        actual = two_coords.reset_coords()
        assert_identical(one_coord, actual)
        actual = all_coords.reset_coords()
        assert_identical(one_coord, actual)

        actual = all_coords.reset_coords(["yy", "zzz"])
        assert_identical(one_coord, actual)
        actual = all_coords.reset_coords("zzz")
        assert_identical(two_coords, actual)

        with pytest.raises(ValueError, match=r"cannot remove index"):
            one_coord.reset_coords("x")

        actual = all_coords.reset_coords("zzz", drop=True)
        expected = all_coords.drop_vars("zzz")
        assert_identical(expected, actual)
        expected = two_coords.drop_vars("zzz")
        assert_identical(expected, actual)

    def test_coords_to_dataset(self) -> None:
        orig = Dataset({"foo": ("y", [-1, 0, 1])}, {"x": 10, "y": [2, 3, 4]})
        expected = Dataset(coords={"x": 10, "y": [2, 3, 4]})
        actual = orig.coords.to_dataset()
        assert_identical(expected, actual)

    def test_coords_merge(self) -> None:
        orig_coords = Dataset(coords={"a": ("x", [1, 2]), "x": [0, 1]}).coords
        other_coords = Dataset(coords={"b": ("x", ["a", "b"]), "x": [0, 1]}).coords
        expected = Dataset(
            coords={"a": ("x", [1, 2]), "b": ("x", ["a", "b"]), "x": [0, 1]}
        )
        actual = orig_coords.merge(other_coords)
        assert_identical(expected, actual)
        actual = other_coords.merge(orig_coords)
        assert_identical(expected, actual)

        other_coords = Dataset(coords={"x": ("x", ["a"])}).coords
        with pytest.raises(MergeError):
            orig_coords.merge(other_coords)
        other_coords = Dataset(coords={"x": ("x", ["a", "b"])}).coords
        with pytest.raises(MergeError):
            orig_coords.merge(other_coords)
        other_coords = Dataset(coords={"x": ("x", ["a", "b", "c"])}).coords
        with pytest.raises(MergeError):
            orig_coords.merge(other_coords)

        other_coords = Dataset(coords={"a": ("x", [8, 9])}).coords
        expected = Dataset(coords={"x": range(2)})
        actual = orig_coords.merge(other_coords)
        assert_identical(expected, actual)
        actual = other_coords.merge(orig_coords)
        assert_identical(expected, actual)

        other_coords = Dataset(coords={"x": np.nan}).coords
        actual = orig_coords.merge(other_coords)
        assert_identical(orig_coords.to_dataset(), actual)
        actual = other_coords.merge(orig_coords)
        assert_identical(orig_coords.to_dataset(), actual)

    def test_coords_merge_mismatched_shape(self) -> None:
        orig_coords = Dataset(coords={"a": ("x", [1, 1])}).coords
        other_coords = Dataset(coords={"a": 1}).coords
        expected = orig_coords.to_dataset()
        actual = orig_coords.merge(other_coords)
        assert_identical(expected, actual)

        other_coords = Dataset(coords={"a": ("y", [1])}).coords
        expected = Dataset(coords={"a": (["x", "y"], [[1], [1]])})
        actual = orig_coords.merge(other_coords)
        assert_identical(expected, actual)

        actual = other_coords.merge(orig_coords)
        assert_identical(expected.transpose(), actual)

        orig_coords = Dataset(coords={"a": ("x", [np.nan])}).coords
        other_coords = Dataset(coords={"a": np.nan}).coords
        expected = orig_coords.to_dataset()
        actual = orig_coords.merge(other_coords)
        assert_identical(expected, actual)

    def test_data_vars_properties(self) -> None:
        ds = Dataset()
        ds["foo"] = (("x",), [1.0])
        ds["bar"] = 2.0

        # iter
        assert set(ds.data_vars) == {"foo", "bar"}
        assert "foo" in ds.data_vars
        assert "x" not in ds.data_vars
        assert_identical(ds["foo"], ds.data_vars["foo"])

        # repr
        expected = dedent(
            """\
        Data variables:
            foo      (x) float64 8B 1.0
            bar      float64 8B 2.0"""
        )
        actual = repr(ds.data_vars)
        assert expected == actual

        # dtypes
        assert ds.data_vars.dtypes == {
            "foo": np.dtype("float64"),
            "bar": np.dtype("float64"),
        }

        # len
        ds.coords["x"] = [1]
        assert len(ds.data_vars) == 2

        # https://github.com/pydata/xarray/issues/7588
        with pytest.raises(
            AssertionError, match="something is wrong with Dataset._coord_names"
        ):
            ds._coord_names = {"w", "x", "y", "z"}
            len(ds.data_vars)

    def test_equals_and_identical(self) -> None:
        data = create_test_data(seed=42)
        assert data.equals(data)
        assert data.identical(data)

        data2 = create_test_data(seed=42)
        data2.attrs["foobar"] = "baz"
        assert data.equals(data2)
        assert not data.identical(data2)

        del data2["time"]
        assert not data.equals(data2)

        data = create_test_data(seed=42).rename({"var1": None})
        assert data.equals(data)
        assert data.identical(data)

        data2 = data.reset_coords()
        assert not data2.equals(data)
        assert not data2.identical(data)

    def test_equals_failures(self) -> None:
        data = create_test_data()
        assert not data.equals("foo")  # type: ignore[arg-type]
        assert not data.identical(123)  # type: ignore[arg-type]
        assert not data.broadcast_equals({1: 2})  # type: ignore[arg-type]

    def test_broadcast_equals(self) -> None:
        data1 = Dataset(coords={"x": 0})
        data2 = Dataset(coords={"x": [0]})
        assert data1.broadcast_equals(data2)
        assert not data1.equals(data2)
        assert not data1.identical(data2)

    def test_attrs(self) -> None:
        data = create_test_data(seed=42)
        data.attrs = {"foobar": "baz"}
        assert data.attrs["foobar"], "baz"
        assert isinstance(data.attrs, dict)

    def test_chunks_does_not_load_data(self) -> None:
        # regression test for GH6538
        store = InaccessibleVariableDataStore()
        create_test_data().dump_to_store(store)
        ds = open_dataset(store)
        assert ds.chunks == {}

    @requires_dask
    def test_chunk(self) -> None:
        data = create_test_data()
        for v in data.variables.values():
            assert isinstance(v.data, np.ndarray)
        assert data.chunks == {}

        reblocked = data.chunk()
        for k, v in reblocked.variables.items():
            if k in reblocked.dims:
                assert isinstance(v.data, np.ndarray)
            else:
                assert isinstance(v.data, da.Array)

        expected_chunks: dict[Hashable, tuple[int, ...]] = {
            "dim1": (8,),
            "dim2": (9,),
            "dim3": (10,),
        }
        assert reblocked.chunks == expected_chunks

        # test kwargs form of chunks
        assert data.chunk(expected_chunks).chunks == expected_chunks

        def get_dask_names(ds):
            return {k: v.data.name for k, v in ds.items()}

        orig_dask_names = get_dask_names(reblocked)

        reblocked = data.chunk({"time": 5, "dim1": 5, "dim2": 5, "dim3": 5})
        # time is not a dim in any of the data_vars, so it
        # doesn't get chunked
        expected_chunks = {"dim1": (5, 3), "dim2": (5, 4), "dim3": (5, 5)}
        assert reblocked.chunks == expected_chunks

        # make sure dask names change when rechunking by different amounts
        # regression test for GH3350
        new_dask_names = get_dask_names(reblocked)
        for k, v in new_dask_names.items():
            assert v != orig_dask_names[k]

        reblocked = data.chunk(expected_chunks)
        assert reblocked.chunks == expected_chunks

        # reblock on already blocked data
        orig_dask_names = get_dask_names(reblocked)
        reblocked = reblocked.chunk(expected_chunks)
        new_dask_names = get_dask_names(reblocked)
        assert reblocked.chunks == expected_chunks
        assert_identical(reblocked, data)
        # rechunking with same chunk sizes should not change names
        for k, v in new_dask_names.items():
            assert v == orig_dask_names[k]

        with pytest.raises(
            ValueError,
            match=re.escape(
                "chunks keys ('foo',) not found in data dimensions ('dim2', 'dim3', 'time', 'dim1')"
            ),
        ):
            data.chunk({"foo": 10})

    @requires_dask
    @pytest.mark.parametrize(
        "calendar",
        (
            "standard",
            pytest.param(
                "gregorian",
                marks=pytest.mark.skipif(not has_cftime, reason="needs cftime"),
            ),
        ),
    )
    @pytest.mark.parametrize("freq", ["D", "W", "5ME", "YE"])
    @pytest.mark.parametrize("add_gap", [True, False])
    def test_chunk_by_frequency(self, freq: str, calendar: str, add_gap: bool) -> None:
        import dask.array

        N = 365 * 2
        ΔN = 28
        time = xr.date_range(
            "2001-01-01", periods=N + ΔN, freq="D", calendar=calendar
        ).to_numpy(copy=True)
        if add_gap:
            # introduce an empty bin
            time[31 : 31 + ΔN] = np.datetime64("NaT")
            time = time[~np.isnat(time)]
        else:
            time = time[:N]

        ds = Dataset(
            {
                "pr": ("time", dask.array.random.random((N), chunks=(20))),
                "pr2d": (("x", "time"), dask.array.random.random((10, N), chunks=(20))),
                "ones": ("time", np.ones((N,))),
            },
            coords={"time": time},
        )
        rechunked = ds.chunk(x=2, time=TimeResampler(freq))
        expected = tuple(
            ds.ones.resample(time=freq).sum().dropna("time").astype(int).data.tolist()
        )
        assert rechunked.chunksizes["time"] == expected
        assert rechunked.chunksizes["x"] == (2,) * 5

        rechunked = ds.chunk({"x": 2, "time": TimeResampler(freq)})
        assert rechunked.chunksizes["time"] == expected
        assert rechunked.chunksizes["x"] == (2,) * 5

    def test_chunk_by_frequecy_errors(self):
        ds = Dataset({"foo": ("x", [1, 2, 3])})
        with pytest.raises(ValueError, match="virtual variable"):
            ds.chunk(x=TimeResampler("YE"))
        ds["x"] = ("x", [1, 2, 3])
        with pytest.raises(ValueError, match="datetime variables"):
            ds.chunk(x=TimeResampler("YE"))
        ds["x"] = ("x", xr.date_range("2001-01-01", periods=3, freq="D"))
        with pytest.raises(ValueError, match="Invalid frequency"):
            ds.chunk(x=TimeResampler("foo"))

    @requires_dask
    def test_dask_is_lazy(self) -> None:
        store = InaccessibleVariableDataStore()
        create_test_data().dump_to_store(store)
        ds = open_dataset(store).chunk()

        with pytest.raises(UnexpectedDataAccess):
            ds.load()
        with pytest.raises(UnexpectedDataAccess):
            _ = ds["var1"].values

        # these should not raise UnexpectedDataAccess:
        _ = ds.var1.data
        ds.isel(time=10)
        ds.isel(time=slice(10), dim1=[0]).isel(dim1=0, dim2=-1)
        ds.transpose()
        ds.mean()
        ds.fillna(0)
        ds.rename({"dim1": "foobar"})
        ds.set_coords("var1")
        ds.drop_vars("var1")

    def test_isel(self) -> None:
        data = create_test_data()
        slicers: dict[Hashable, slice] = {
            "dim1": slice(None, None, 2),
            "dim2": slice(0, 2),
        }
        ret = data.isel(slicers)

        # Verify that only the specified dimension was altered
        assert list(data.dims) == list(ret.dims)
        for d in data.dims:
            if d in slicers:
                assert ret.sizes[d] == np.arange(data.sizes[d])[slicers[d]].size
            else:
                assert data.sizes[d] == ret.sizes[d]
        # Verify that the data is what we expect
        for v in data.variables:
            assert data[v].dims == ret[v].dims
            assert data[v].attrs == ret[v].attrs
            slice_list = [slice(None)] * data[v].values.ndim
            for d, s in slicers.items():
                if d in data[v].dims:
                    inds = np.nonzero(np.array(data[v].dims) == d)[0]
                    for ind in inds:
                        slice_list[ind] = s
            expected = data[v].values[tuple(slice_list)]
            actual = ret[v].values
            np.testing.assert_array_equal(expected, actual)

        with pytest.raises(ValueError):
            data.isel(not_a_dim=slice(0, 2))
        with pytest.raises(
            ValueError,
            match=r"Dimensions {'not_a_dim'} do not exist. Expected "
            r"one or more of "
            r"[\w\W]*'dim\d'[\w\W]*'dim\d'[\w\W]*'time'[\w\W]*'dim\d'[\w\W]*",
        ):
            data.isel(not_a_dim=slice(0, 2))
        with pytest.warns(
            UserWarning,
            match=r"Dimensions {'not_a_dim'} do not exist. "
            r"Expected one or more of "
            r"[\w\W]*'dim\d'[\w\W]*'dim\d'[\w\W]*'time'[\w\W]*'dim\d'[\w\W]*",
        ):
            data.isel(not_a_dim=slice(0, 2), missing_dims="warn")
        assert_identical(data, data.isel(not_a_dim=slice(0, 2), missing_dims="ignore"))

        ret = data.isel(dim1=0)
        assert {"time": 20, "dim2": 9, "dim3": 10} == ret.sizes
        assert set(data.data_vars) == set(ret.data_vars)
        assert set(data.coords) == set(ret.coords)
        assert set(data.xindexes) == set(ret.xindexes)

        ret = data.isel(time=slice(2), dim1=0, dim2=slice(5))
        assert {"time": 2, "dim2": 5, "dim3": 10} == ret.sizes
        assert set(data.data_vars) == set(ret.data_vars)
        assert set(data.coords) == set(ret.coords)
        assert set(data.xindexes) == set(ret.xindexes)

        ret = data.isel(time=0, dim1=0, dim2=slice(5))
        assert {"dim2": 5, "dim3": 10} == ret.sizes
        assert set(data.data_vars) == set(ret.data_vars)
        assert set(data.coords) == set(ret.coords)
        assert set(data.xindexes) == set(list(ret.xindexes) + ["time"])

    def test_isel_fancy(self) -> None:
        # isel with fancy indexing.
        data = create_test_data()

        pdim1 = [1, 2, 3]
        pdim2 = [4, 5, 1]
        pdim3 = [1, 2, 3]
        actual = data.isel(
            dim1=(("test_coord",), pdim1),
            dim2=(("test_coord",), pdim2),
            dim3=(("test_coord",), pdim3),
        )
        assert "test_coord" in actual.dims
        assert actual.coords["test_coord"].shape == (len(pdim1),)

        # Should work with DataArray
        actual = data.isel(
            dim1=DataArray(pdim1, dims="test_coord"),
            dim2=(("test_coord",), pdim2),
            dim3=(("test_coord",), pdim3),
        )
        assert "test_coord" in actual.dims
        assert actual.coords["test_coord"].shape == (len(pdim1),)
        expected = data.isel(
            dim1=(("test_coord",), pdim1),
            dim2=(("test_coord",), pdim2),
            dim3=(("test_coord",), pdim3),
        )
        assert_identical(actual, expected)

        # DataArray with coordinate
        idx1 = DataArray(pdim1, dims=["a"], coords={"a": np.random.randn(3)})
        idx2 = DataArray(pdim2, dims=["b"], coords={"b": np.random.randn(3)})
        idx3 = DataArray(pdim3, dims=["c"], coords={"c": np.random.randn(3)})
        # Should work with DataArray
        actual = data.isel(dim1=idx1, dim2=idx2, dim3=idx3)
        assert "a" in actual.dims
        assert "b" in actual.dims
        assert "c" in actual.dims
        assert "time" in actual.coords
        assert "dim2" in actual.coords
        assert "dim3" in actual.coords
        expected = data.isel(
            dim1=(("a",), pdim1), dim2=(("b",), pdim2), dim3=(("c",), pdim3)
        )
        expected = expected.assign_coords(a=idx1["a"], b=idx2["b"], c=idx3["c"])
        assert_identical(actual, expected)

        idx1 = DataArray(pdim1, dims=["a"], coords={"a": np.random.randn(3)})
        idx2 = DataArray(pdim2, dims=["a"])
        idx3 = DataArray(pdim3, dims=["a"])
        # Should work with DataArray
        actual = data.isel(dim1=idx1, dim2=idx2, dim3=idx3)
        assert "a" in actual.dims
        assert "time" in actual.coords
        assert "dim2" in actual.coords
        assert "dim3" in actual.coords
        expected = data.isel(
            dim1=(("a",), pdim1), dim2=(("a",), pdim2), dim3=(("a",), pdim3)
        )
        expected = expected.assign_coords(a=idx1["a"])
        assert_identical(actual, expected)

        actual = data.isel(dim1=(("points",), pdim1), dim2=(("points",), pdim2))
        assert "points" in actual.dims
        assert "dim3" in actual.dims
        assert "dim3" not in actual.data_vars
        np.testing.assert_array_equal(data["dim2"][pdim2], actual["dim2"])

        # test that the order of the indexers doesn't matter
        assert_identical(
            data.isel(dim1=(("points",), pdim1), dim2=(("points",), pdim2)),
            data.isel(dim2=(("points",), pdim2), dim1=(("points",), pdim1)),
        )
        # make sure we're raising errors in the right places
        with pytest.raises(IndexError, match=r"Dimensions of indexers mismatch"):
            data.isel(dim1=(("points",), [1, 2]), dim2=(("points",), [1, 2, 3]))
        with pytest.raises(TypeError, match=r"cannot use a Dataset"):
            data.isel(dim1=Dataset({"points": [1, 2]}))

        # test to be sure we keep around variables that were not indexed
        ds = Dataset({"x": [1, 2, 3, 4], "y": 0})
        actual = ds.isel(x=(("points",), [0, 1, 2]))
        assert_identical(ds["y"], actual["y"])

        # tests using index or DataArray as indexers
        stations = Dataset()
        stations["station"] = (("station",), ["A", "B", "C"])
        stations["dim1s"] = (("station",), [1, 2, 3])
        stations["dim2s"] = (("station",), [4, 5, 1])

        actual = data.isel(dim1=stations["dim1s"], dim2=stations["dim2s"])
        assert "station" in actual.coords
        assert "station" in actual.dims
        assert_identical(actual["station"].drop_vars(["dim2"]), stations["station"])

        with pytest.raises(ValueError, match=r"conflicting values/indexes on "):
            data.isel(
                dim1=DataArray(
                    [0, 1, 2], dims="station", coords={"station": [0, 1, 2]}
                ),
                dim2=DataArray(
                    [0, 1, 2], dims="station", coords={"station": [0, 1, 3]}
                ),
            )

        # multi-dimensional selection
        stations = Dataset()
        stations["a"] = (("a",), ["A", "B", "C"])
        stations["b"] = (("b",), [0, 1])
        stations["dim1s"] = (("a", "b"), [[1, 2], [2, 3], [3, 4]])
        stations["dim2s"] = (("a",), [4, 5, 1])
        actual = data.isel(dim1=stations["dim1s"], dim2=stations["dim2s"])
        assert "a" in actual.coords
        assert "a" in actual.dims
        assert "b" in actual.coords
        assert "b" in actual.dims
        assert "dim2" in actual.coords
        assert "a" in actual["dim2"].dims

        assert_identical(actual["a"].drop_vars(["dim2"]), stations["a"])
        assert_identical(actual["b"], stations["b"])
        expected_var1 = data["var1"].variable[
            stations["dim1s"].variable, stations["dim2s"].variable
        ]
        expected_var2 = data["var2"].variable[
            stations["dim1s"].variable, stations["dim2s"].variable
        ]
        expected_var3 = data["var3"].variable[slice(None), stations["dim1s"].variable]
        assert_equal(actual["a"].drop_vars("dim2"), stations["a"])
        assert_array_equal(actual["var1"], expected_var1)
        assert_array_equal(actual["var2"], expected_var2)
        assert_array_equal(actual["var3"], expected_var3)

        # test that drop works
        ds = xr.Dataset({"a": (("x",), [1, 2, 3])}, coords={"b": (("x",), [5, 6, 7])})

        actual = ds.isel({"x": 1}, drop=False)
        expected = xr.Dataset({"a": 2}, coords={"b": 6})
        assert_identical(actual, expected)

        actual = ds.isel({"x": 1}, drop=True)
        expected = xr.Dataset({"a": 2})
        assert_identical(actual, expected)

        actual = ds.isel({"x": DataArray(1)}, drop=False)
        expected = xr.Dataset({"a": 2}, coords={"b": 6})
        assert_identical(actual, expected)

        actual = ds.isel({"x": DataArray(1)}, drop=True)
        expected = xr.Dataset({"a": 2})
        assert_identical(actual, expected)

    def test_isel_dataarray(self) -> None:
        """Test for indexing by DataArray"""
        data = create_test_data()
        # indexing with DataArray with same-name coordinates.
        indexing_da = DataArray(
            np.arange(1, 4), dims=["dim1"], coords={"dim1": np.random.randn(3)}
        )
        actual = data.isel(dim1=indexing_da)
        assert_identical(indexing_da["dim1"], actual["dim1"])
        assert_identical(data["dim2"], actual["dim2"])

        # Conflict in the dimension coordinate
        indexing_da = DataArray(
            np.arange(1, 4), dims=["dim2"], coords={"dim2": np.random.randn(3)}
        )
        with pytest.raises(IndexError, match=r"dimension coordinate 'dim2'"):
            data.isel(dim2=indexing_da)
        # Also the case for DataArray
        with pytest.raises(IndexError, match=r"dimension coordinate 'dim2'"):
            data["var2"].isel(dim2=indexing_da)
        with pytest.raises(IndexError, match=r"dimension coordinate 'dim2'"):
            data["dim2"].isel(dim2=indexing_da)

        # same name coordinate which does not conflict
        indexing_da = DataArray(
            np.arange(1, 4), dims=["dim2"], coords={"dim2": data["dim2"].values[1:4]}
        )
        actual = data.isel(dim2=indexing_da)
        assert_identical(actual["dim2"], indexing_da["dim2"])

        # Silently drop conflicted (non-dimensional) coordinate of indexer
        indexing_da = DataArray(
            np.arange(1, 4),
            dims=["dim2"],
            coords={
                "dim2": data["dim2"].values[1:4],
                "numbers": ("dim2", np.arange(2, 5)),
            },
        )
        actual = data.isel(dim2=indexing_da)
        assert_identical(actual["numbers"], data["numbers"])

        # boolean data array with coordinate with the same name
        indexing_da = DataArray(
            np.arange(1, 10), dims=["dim2"], coords={"dim2": data["dim2"].values}
        )
        indexing_da = indexing_da < 3
        actual = data.isel(dim2=indexing_da)
        assert_identical(actual["dim2"], data["dim2"][:2])

        # boolean data array with non-dimensioncoordinate
        indexing_da = DataArray(
            np.arange(1, 10),
            dims=["dim2"],
            coords={
                "dim2": data["dim2"].values,
                "non_dim": (("dim2",), np.random.randn(9)),
                "non_dim2": 0,
            },
        )
        indexing_da = indexing_da < 3
        actual = data.isel(dim2=indexing_da)
        assert_identical(
            actual["dim2"].drop_vars("non_dim").drop_vars("non_dim2"), data["dim2"][:2]
        )
        assert_identical(actual["non_dim"], indexing_da["non_dim"][:2])
        assert_identical(actual["non_dim2"], indexing_da["non_dim2"])

        # non-dimension coordinate will be also attached
        indexing_da = DataArray(
            np.arange(1, 4),
            dims=["dim2"],
            coords={"non_dim": (("dim2",), np.random.randn(3))},
        )
        actual = data.isel(dim2=indexing_da)
        assert "non_dim" in actual
        assert "non_dim" in actual.coords

        # Index by a scalar DataArray
        indexing_da = DataArray(3, dims=[], coords={"station": 2})
        actual = data.isel(dim2=indexing_da)
        assert "station" in actual
        actual = data.isel(dim2=indexing_da["station"])
        assert "station" in actual

        # indexer generated from coordinates
        indexing_ds = Dataset({}, coords={"dim2": [0, 1, 2]})
        with pytest.raises(IndexError, match=r"dimension coordinate 'dim2'"):
            actual = data.isel(dim2=indexing_ds["dim2"])

    def test_isel_fancy_convert_index_variable(self) -> None:
        # select index variable "x" with a DataArray of dim "z"
        # -> drop index and convert index variable to base variable
        ds = xr.Dataset({"foo": ("x", [1, 2, 3])}, coords={"x": [0, 1, 2]})
        idxr = xr.DataArray([1], dims="z", name="x")
        actual = ds.isel(x=idxr)
        assert "x" not in actual.xindexes
        assert not isinstance(actual.x.variable, IndexVariable)

    def test_sel(self) -> None:
        data = create_test_data()
        int_slicers = {"dim1": slice(None, None, 2), "dim2": slice(2), "dim3": slice(3)}
        loc_slicers = {
            "dim1": slice(None, None, 2),
            "dim2": slice(0, 0.5),
            "dim3": slice("a", "c"),
        }
        assert_equal(data.isel(int_slicers), data.sel(loc_slicers))
        data["time"] = ("time", pd.date_range("2000-01-01", periods=20))
        assert_equal(data.isel(time=0), data.sel(time="2000-01-01"))
        assert_equal(
            data.isel(time=slice(10)), data.sel(time=slice("2000-01-01", "2000-01-10"))
        )
        assert_equal(data, data.sel(time=slice("1999", "2005")))
        times = pd.date_range("2000-01-01", periods=3)
        assert_equal(data.isel(time=slice(3)), data.sel(time=times))
        assert_equal(
            data.isel(time=slice(3)), data.sel(time=(data["time.dayofyear"] <= 3))
        )

        td = pd.to_timedelta(np.arange(3), unit="days")
        data = Dataset({"x": ("td", np.arange(3)), "td": td})
        assert_equal(data, data.sel(td=td))
        assert_equal(data, data.sel(td=slice("3 days")))
        assert_equal(data.isel(td=0), data.sel(td=pd.Timedelta("0 days")))
        assert_equal(data.isel(td=0), data.sel(td=pd.Timedelta("0h")))
        assert_equal(data.isel(td=slice(1, 3)), data.sel(td=slice("1 days", "2 days")))

    def test_sel_dataarray(self) -> None:
        data = create_test_data()

        ind = DataArray([0.0, 0.5, 1.0], dims=["dim2"])
        actual = data.sel(dim2=ind)
        assert_equal(actual, data.isel(dim2=[0, 1, 2]))

        # with different dimension
        ind = DataArray([0.0, 0.5, 1.0], dims=["new_dim"])
        actual = data.sel(dim2=ind)
        expected = data.isel(dim2=Variable("new_dim", [0, 1, 2]))
        assert "new_dim" in actual.dims
        assert_equal(actual, expected)

        # Multi-dimensional
        ind = DataArray([[0.0], [0.5], [1.0]], dims=["new_dim", "new_dim2"])
        actual = data.sel(dim2=ind)
        expected = data.isel(dim2=Variable(("new_dim", "new_dim2"), [[0], [1], [2]]))
        assert "new_dim" in actual.dims
        assert "new_dim2" in actual.dims
        assert_equal(actual, expected)

        # with coordinate
        ind = DataArray(
            [0.0, 0.5, 1.0], dims=["new_dim"], coords={"new_dim": ["a", "b", "c"]}
        )
        actual = data.sel(dim2=ind)
        expected = data.isel(dim2=[0, 1, 2]).rename({"dim2": "new_dim"})
        assert "new_dim" in actual.dims
        assert "new_dim" in actual.coords
        assert_equal(
            actual.drop_vars("new_dim").drop_vars("dim2"), expected.drop_vars("new_dim")
        )
        assert_equal(actual["new_dim"].drop_vars("dim2"), ind["new_dim"])

        # with conflicted coordinate (silently ignored)
        ind = DataArray(
            [0.0, 0.5, 1.0], dims=["dim2"], coords={"dim2": ["a", "b", "c"]}
        )
        actual = data.sel(dim2=ind)
        expected = data.isel(dim2=[0, 1, 2])
        assert_equal(actual, expected)

        # with conflicted coordinate (silently ignored)
        ind = DataArray(
            [0.0, 0.5, 1.0],
            dims=["new_dim"],
            coords={"new_dim": ["a", "b", "c"], "dim2": 3},
        )
        actual = data.sel(dim2=ind)
        assert_equal(
            actual["new_dim"].drop_vars("dim2"), ind["new_dim"].drop_vars("dim2")
        )
        expected = data.isel(dim2=[0, 1, 2])
        expected["dim2"] = (("new_dim"), expected["dim2"].values)
        assert_equal(actual["dim2"].drop_vars("new_dim"), expected["dim2"])
        assert actual["var1"].dims == ("dim1", "new_dim")

        # with non-dimensional coordinate
        ind = DataArray(
            [0.0, 0.5, 1.0],
            dims=["dim2"],
            coords={
                "dim2": ["a", "b", "c"],
                "numbers": ("dim2", [0, 1, 2]),
                "new_dim": ("dim2", [1.1, 1.2, 1.3]),
            },
        )
        actual = data.sel(dim2=ind)
        expected = data.isel(dim2=[0, 1, 2])
        assert_equal(actual.drop_vars("new_dim"), expected)
        assert np.allclose(actual["new_dim"].values, ind["new_dim"].values)

    def test_sel_dataarray_mindex(self) -> None:
        midx = pd.MultiIndex.from_product([list("abc"), [0, 1]], names=("one", "two"))
        midx_coords = Coordinates.from_pandas_multiindex(midx, "x")
        midx_coords["y"] = range(3)

        mds = xr.Dataset(
            {"var": (("x", "y"), np.random.rand(6, 3))}, coords=midx_coords
        )

        actual_isel = mds.isel(x=xr.DataArray(np.arange(3), dims="x"))
        actual_sel = mds.sel(x=DataArray(midx[:3], dims="x"))
        assert actual_isel["x"].dims == ("x",)
        assert actual_sel["x"].dims == ("x",)
        assert_identical(actual_isel, actual_sel)

        actual_isel = mds.isel(x=xr.DataArray(np.arange(3), dims="z"))
        actual_sel = mds.sel(x=Variable("z", midx[:3]))
        assert actual_isel["x"].dims == ("z",)
        assert actual_sel["x"].dims == ("z",)
        assert_identical(actual_isel, actual_sel)

        # with coordinate
        actual_isel = mds.isel(
            x=xr.DataArray(np.arange(3), dims="z", coords={"z": [0, 1, 2]})
        )
        actual_sel = mds.sel(
            x=xr.DataArray(midx[:3], dims="z", coords={"z": [0, 1, 2]})
        )
        assert actual_isel["x"].dims == ("z",)
        assert actual_sel["x"].dims == ("z",)
        assert_identical(actual_isel, actual_sel)

        # Vectorized indexing with level-variables raises an error
        with pytest.raises(ValueError, match=r"Vectorized selection is "):
            mds.sel(one=["a", "b"])

        with pytest.raises(
            ValueError,
            match=r"Vectorized selection is not available along coordinate 'x' with a multi-index",
        ):
            mds.sel(
                x=xr.DataArray(
                    [np.array(midx[:2]), np.array(midx[-2:])], dims=["a", "b"]
                )
            )

    def test_sel_categorical(self) -> None:
        ind = pd.Series(["foo", "bar"], dtype="category")
        df = pd.DataFrame({"ind": ind, "values": [1, 2]})
        ds = df.set_index("ind").to_xarray()
        actual = ds.sel(ind="bar")
        expected = ds.isel(ind=1)
        assert_identical(expected, actual)

    def test_sel_categorical_error(self) -> None:
        ind = pd.Series(["foo", "bar"], dtype="category")
        df = pd.DataFrame({"ind": ind, "values": [1, 2]})
        ds = df.set_index("ind").to_xarray()
        with pytest.raises(ValueError):
            ds.sel(ind="bar", method="nearest")
        with pytest.raises(ValueError):
            ds.sel(ind="bar", tolerance="nearest")  # type: ignore[arg-type]

    def test_categorical_index(self) -> None:
        cat = pd.CategoricalIndex(
            ["foo", "bar", "foo"],
            categories=["foo", "bar", "baz", "qux", "quux", "corge"],
        )
        ds = xr.Dataset(
            {"var": ("cat", np.arange(3))},
            coords={"cat": ("cat", cat), "c": ("cat", [0, 1, 1])},
        )
        # test slice
        actual1 = ds.sel(cat="foo")
        expected1 = ds.isel(cat=[0, 2])
        assert_identical(expected1, actual1)
        # make sure the conversion to the array works
        actual2 = ds.sel(cat="foo")["cat"].values
        assert (actual2 == np.array(["foo", "foo"])).all()

        ds = ds.set_index(index=["cat", "c"])
        actual3 = ds.unstack("index")
        assert actual3["var"].shape == (2, 2)

    def test_categorical_reindex(self) -> None:
        cat = pd.CategoricalIndex(
            ["foo", "bar", "baz"],
            categories=["foo", "bar", "baz", "qux", "quux", "corge"],
        )
        ds = xr.Dataset(
            {"var": ("cat", np.arange(3))},
            coords={"cat": ("cat", cat), "c": ("cat", [0, 1, 2])},
        )
        actual = ds.reindex(cat=["foo"])["cat"].values
        assert (actual == np.array(["foo"])).all()

    def test_categorical_multiindex(self) -> None:
        i1 = pd.Series([0, 0])
        cat = pd.CategoricalDtype(categories=["foo", "baz", "bar"])
        i2 = pd.Series(["baz", "bar"], dtype=cat)

        df = pd.DataFrame({"i1": i1, "i2": i2, "values": [1, 2]}).set_index(
            ["i1", "i2"]
        )
        actual = df.to_xarray()
        assert actual["values"].shape == (1, 2)

    def test_sel_drop(self) -> None:
        data = Dataset({"foo": ("x", [1, 2, 3])}, {"x": [0, 1, 2]})
        expected = Dataset({"foo": 1})
        selected = data.sel(x=0, drop=True)
        assert_identical(expected, selected)

        expected = Dataset({"foo": 1}, {"x": 0})
        selected = data.sel(x=0, drop=False)
        assert_identical(expected, selected)

        data = Dataset({"foo": ("x", [1, 2, 3])})
        expected = Dataset({"foo": 1})
        selected = data.sel(x=0, drop=True)
        assert_identical(expected, selected)

    def test_sel_drop_mindex(self) -> None:
        midx = pd.MultiIndex.from_arrays([["a", "a"], [1, 2]], names=("foo", "bar"))
        midx_coords = Coordinates.from_pandas_multiindex(midx, "x")
        data = Dataset(coords=midx_coords)

        actual = data.sel(foo="a", drop=True)
        assert "foo" not in actual.coords

        actual = data.sel(foo="a", drop=False)
        assert_equal(actual.foo, DataArray("a", coords={"foo": "a"}))

    def test_isel_drop(self) -> None:
        data = Dataset({"foo": ("x", [1, 2, 3])}, {"x": [0, 1, 2]})
        expected = Dataset({"foo": 1})
        selected = data.isel(x=0, drop=True)
        assert_identical(expected, selected)

        expected = Dataset({"foo": 1}, {"x": 0})
        selected = data.isel(x=0, drop=False)
        assert_identical(expected, selected)

    def test_head(self) -> None:
        data = create_test_data()

        expected = data.isel(time=slice(5), dim2=slice(6))
        actual = data.head(time=5, dim2=6)
        assert_equal(expected, actual)

        expected = data.isel(time=slice(0))
        actual = data.head(time=0)
        assert_equal(expected, actual)

        expected = data.isel({dim: slice(6) for dim in data.dims})
        actual = data.head(6)
        assert_equal(expected, actual)

        expected = data.isel({dim: slice(5) for dim in data.dims})
        actual = data.head()
        assert_equal(expected, actual)

        with pytest.raises(TypeError, match=r"either dict-like or a single int"):
            data.head([3])  # type: ignore[arg-type]
        with pytest.raises(TypeError, match=r"expected integer type"):
            data.head(dim2=3.1)
        with pytest.raises(ValueError, match=r"expected positive int"):
            data.head(time=-3)

    def test_tail(self) -> None:
        data = create_test_data()

        expected = data.isel(time=slice(-5, None), dim2=slice(-6, None))
        actual = data.tail(time=5, dim2=6)
        assert_equal(expected, actual)

        expected = data.isel(dim1=slice(0))
        actual = data.tail(dim1=0)
        assert_equal(expected, actual)

        expected = data.isel({dim: slice(-6, None) for dim in data.dims})
        actual = data.tail(6)
        assert_equal(expected, actual)

        expected = data.isel({dim: slice(-5, None) for dim in data.dims})
        actual = data.tail()
        assert_equal(expected, actual)

        with pytest.raises(TypeError, match=r"either dict-like or a single int"):
            data.tail([3])  # type: ignore[arg-type]
        with pytest.raises(TypeError, match=r"expected integer type"):
            data.tail(dim2=3.1)
        with pytest.raises(ValueError, match=r"expected positive int"):
            data.tail(time=-3)

    def test_thin(self) -> None:
        data = create_test_data()

        expected = data.isel(time=slice(None, None, 5), dim2=slice(None, None, 6))
        actual = data.thin(time=5, dim2=6)
        assert_equal(expected, actual)

        expected = data.isel({dim: slice(None, None, 6) for dim in data.dims})
        actual = data.thin(6)
        assert_equal(expected, actual)

        with pytest.raises(TypeError, match=r"either dict-like or a single int"):
            data.thin([3])  # type: ignore[arg-type]
        with pytest.raises(TypeError, match=r"expected integer type"):
            data.thin(dim2=3.1)
        with pytest.raises(ValueError, match=r"cannot be zero"):
            data.thin(time=0)
        with pytest.raises(ValueError, match=r"expected positive int"):
            data.thin(time=-3)

    @pytest.mark.filterwarnings("ignore::DeprecationWarning")
    def test_sel_fancy(self) -> None:
        data = create_test_data()

        # add in a range() index
        data["dim1"] = data.dim1

        pdim1 = [1, 2, 3]
        pdim2 = [4, 5, 1]
        pdim3 = [1, 2, 3]
        expected = data.isel(
            dim1=Variable(("test_coord",), pdim1),
            dim2=Variable(("test_coord",), pdim2),
            dim3=Variable(("test_coord"), pdim3),
        )
        actual = data.sel(
            dim1=Variable(("test_coord",), data.dim1[pdim1]),
            dim2=Variable(("test_coord",), data.dim2[pdim2]),
            dim3=Variable(("test_coord",), data.dim3[pdim3]),
        )
        assert_identical(expected, actual)

        # DataArray Indexer
        idx_t = DataArray(
            data["time"][[3, 2, 1]].values, dims=["a"], coords={"a": ["a", "b", "c"]}
        )
        idx_2 = DataArray(
            data["dim2"][[3, 2, 1]].values, dims=["a"], coords={"a": ["a", "b", "c"]}
        )
        idx_3 = DataArray(
            data["dim3"][[3, 2, 1]].values, dims=["a"], coords={"a": ["a", "b", "c"]}
        )
        actual = data.sel(time=idx_t, dim2=idx_2, dim3=idx_3)
        expected = data.isel(
            time=Variable(("a",), [3, 2, 1]),
            dim2=Variable(("a",), [3, 2, 1]),
            dim3=Variable(("a",), [3, 2, 1]),
        )
        expected = expected.assign_coords(a=idx_t["a"])
        assert_identical(expected, actual)

        idx_t = DataArray(
            data["time"][[3, 2, 1]].values, dims=["a"], coords={"a": ["a", "b", "c"]}
        )
        idx_2 = DataArray(
            data["dim2"][[2, 1, 3]].values, dims=["b"], coords={"b": [0, 1, 2]}
        )
        idx_3 = DataArray(
            data["dim3"][[1, 2, 1]].values, dims=["c"], coords={"c": [0.0, 1.1, 2.2]}
        )
        actual = data.sel(time=idx_t, dim2=idx_2, dim3=idx_3)
        expected = data.isel(
            time=Variable(("a",), [3, 2, 1]),
            dim2=Variable(("b",), [2, 1, 3]),
            dim3=Variable(("c",), [1, 2, 1]),
        )
        expected = expected.assign_coords(a=idx_t["a"], b=idx_2["b"], c=idx_3["c"])
        assert_identical(expected, actual)

        # test from sel_points
        data = Dataset({"foo": (("x", "y"), np.arange(9).reshape(3, 3))})
        data.coords.update({"x": [0, 1, 2], "y": [0, 1, 2]})

        expected = Dataset(
            {"foo": ("points", [0, 4, 8])},
            coords={
                "x": Variable(("points",), [0, 1, 2]),
                "y": Variable(("points",), [0, 1, 2]),
            },
        )
        actual = data.sel(
            x=Variable(("points",), [0, 1, 2]), y=Variable(("points",), [0, 1, 2])
        )
        assert_identical(expected, actual)

        expected.coords.update({"x": ("points", [0, 1, 2]), "y": ("points", [0, 1, 2])})
        actual = data.sel(
            x=Variable(("points",), [0.1, 1.1, 2.5]),
            y=Variable(("points",), [0, 1.2, 2.0]),
            method="pad",
        )
        assert_identical(expected, actual)

        idx_x = DataArray([0, 1, 2], dims=["a"], coords={"a": ["a", "b", "c"]})
        idx_y = DataArray([0, 2, 1], dims=["b"], coords={"b": [0, 3, 6]})
        expected_ary = data["foo"][[0, 1, 2], [0, 2, 1]]
        actual = data.sel(x=idx_x, y=idx_y)
        assert_array_equal(expected_ary, actual["foo"])
        assert_identical(actual["a"].drop_vars("x"), idx_x["a"])
        assert_identical(actual["b"].drop_vars("y"), idx_y["b"])

        with pytest.raises(KeyError):
            data.sel(x=[2.5], y=[2.0], method="pad", tolerance=1e-3)

    def test_sel_method(self) -> None:
        data = create_test_data()

        expected = data.sel(dim2=1)
        actual = data.sel(dim2=0.95, method="nearest")
        assert_identical(expected, actual)

        actual = data.sel(dim2=0.95, method="nearest", tolerance=1)
        assert_identical(expected, actual)

        with pytest.raises(KeyError):
            actual = data.sel(dim2=np.pi, method="nearest", tolerance=0)

        expected = data.sel(dim2=[1.5])
        actual = data.sel(dim2=[1.45], method="backfill")
        assert_identical(expected, actual)

        with pytest.raises(NotImplementedError, match=r"slice objects"):
            data.sel(dim2=slice(1, 3), method="ffill")

        with pytest.raises(TypeError, match=r"``method``"):
            # this should not pass silently
            data.sel(dim2=1, method=data)  # type: ignore[arg-type]

        # cannot pass method if there is no associated coordinate
        with pytest.raises(ValueError, match=r"cannot supply"):
            data.sel(dim1=0, method="nearest")

    def test_loc(self) -> None:
        data = create_test_data()
        expected = data.sel(dim3="a")
        actual = data.loc[dict(dim3="a")]
        assert_identical(expected, actual)
        with pytest.raises(TypeError, match=r"can only lookup dict"):
            data.loc["a"]  # type: ignore[index]

    def test_selection_multiindex(self) -> None:
        midx = pd.MultiIndex.from_product(
            [["a", "b"], [1, 2], [-1, -2]], names=("one", "two", "three")
        )
        midx_coords = Coordinates.from_pandas_multiindex(midx, "x")
        mdata = Dataset(data_vars={"var": ("x", range(8))}, coords=midx_coords)

        def test_sel(
            lab_indexer, pos_indexer, replaced_idx=False, renamed_dim=None
        ) -> None:
            ds = mdata.sel(x=lab_indexer)
            expected_ds = mdata.isel(x=pos_indexer)
            if not replaced_idx:
                assert_identical(ds, expected_ds)
            else:
                if renamed_dim:
                    assert ds["var"].dims[0] == renamed_dim
                    ds = ds.rename({renamed_dim: "x"})
                assert_identical(ds["var"].variable, expected_ds["var"].variable)
                assert not ds["x"].equals(expected_ds["x"])

        test_sel(("a", 1, -1), 0)
        test_sel(("b", 2, -2), -1)
        test_sel(("a", 1), [0, 1], replaced_idx=True, renamed_dim="three")
        test_sel(("a",), range(4), replaced_idx=True)
        test_sel("a", range(4), replaced_idx=True)
        test_sel([("a", 1, -1), ("b", 2, -2)], [0, 7])
        test_sel(slice("a", "b"), range(8))
        test_sel(slice(("a", 1), ("b", 1)), range(6))
        test_sel({"one": "a", "two": 1, "three": -1}, 0)
        test_sel({"one": "a", "two": 1}, [0, 1], replaced_idx=True, renamed_dim="three")
        test_sel({"one": "a"}, range(4), replaced_idx=True)

        assert_identical(mdata.loc[{"x": {"one": "a"}}], mdata.sel(x={"one": "a"}))
        assert_identical(mdata.loc[{"x": "a"}], mdata.sel(x="a"))
        assert_identical(mdata.loc[{"x": ("a", 1)}], mdata.sel(x=("a", 1)))
        assert_identical(mdata.loc[{"x": ("a", 1, -1)}], mdata.sel(x=("a", 1, -1)))

        assert_identical(mdata.sel(x={"one": "a", "two": 1}), mdata.sel(one="a", two=1))

    def test_broadcast_like(self) -> None:
        original1 = DataArray(
            np.random.randn(5), [("x", range(5))], name="a"
        ).to_dataset()

        original2 = DataArray(np.random.randn(6), [("y", range(6))], name="b")

        expected1, expected2 = broadcast(original1, original2)

        assert_identical(
            original1.broadcast_like(original2), expected1.transpose("y", "x")
        )

        assert_identical(original2.broadcast_like(original1), expected2)

    def test_to_pandas(self) -> None:
        # 0D -> series
        actual = Dataset({"a": 1, "b": 2}).to_pandas()
        expected = pd.Series([1, 2], ["a", "b"])
        assert_array_equal(actual, expected)

        # 1D -> dataframe
        x = np.random.randn(10)
        y = np.random.randn(10)
        t = list("abcdefghij")
        ds = Dataset({"a": ("t", x), "b": ("t", y), "t": ("t", t)})
        actual_df = ds.to_pandas()
        expected_df = ds.to_dataframe()
        assert expected_df.equals(actual_df), (expected_df, actual_df)

        # 2D -> error
        x2d = np.random.randn(10, 10)
        y2d = np.random.randn(10, 10)
        with pytest.raises(ValueError, match=r"cannot convert Datasets"):
            Dataset({"a": (["t", "r"], x2d), "b": (["t", "r"], y2d)}).to_pandas()

    def test_reindex_like(self) -> None:
        data = create_test_data()
        data["letters"] = ("dim3", 10 * ["a"])

        expected = data.isel(dim1=slice(10), time=slice(13))
        actual = data.reindex_like(expected)
        assert_identical(actual, expected)

        expected = data.copy(deep=True)
        expected["dim3"] = ("dim3", list("cdefghijkl"))
        expected["var3"][:-2] = expected["var3"][2:].values
        expected["var3"][-2:] = np.nan
        expected["letters"] = expected["letters"].astype(object)
        expected["letters"][-2:] = np.nan
        expected["numbers"] = expected["numbers"].astype(float)
        expected["numbers"][:-2] = expected["numbers"][2:].values
        expected["numbers"][-2:] = np.nan
        actual = data.reindex_like(expected)
        assert_identical(actual, expected)

    def test_reindex(self) -> None:
        data = create_test_data()
        assert_identical(data, data.reindex())

        expected = data.assign_coords(dim1=data["dim1"])
        actual = data.reindex(dim1=data["dim1"])
        assert_identical(actual, expected)

        actual = data.reindex(dim1=data["dim1"].values)
        assert_identical(actual, expected)

        actual = data.reindex(dim1=data["dim1"].to_index())
        assert_identical(actual, expected)

        with pytest.raises(
            ValueError, match=r"cannot reindex or align along dimension"
        ):
            data.reindex(dim1=data["dim1"][:5])

        expected = data.isel(dim2=slice(5))
        actual = data.reindex(dim2=data["dim2"][:5])
        assert_identical(actual, expected)

        # test dict-like argument
        actual = data.reindex({"dim2": data["dim2"]})
        expected = data
        assert_identical(actual, expected)
        with pytest.raises(ValueError, match=r"cannot specify both"):
            data.reindex({"x": 0}, x=0)
        with pytest.raises(ValueError, match=r"dictionary"):
            data.reindex("foo")  # type: ignore[arg-type]

        # invalid dimension
        # TODO: (benbovy - explicit indexes): uncomment?
        # --> from reindex docstrings: "any mis-matched dimension is simply ignored"
        # with pytest.raises(ValueError, match=r"indexer keys.*not correspond.*"):
        #     data.reindex(invalid=0)

        # out of order
        expected = data.sel(dim2=data["dim2"][:5:-1])
        actual = data.reindex(dim2=data["dim2"][:5:-1])
        assert_identical(actual, expected)

        # multiple fill values
        expected = data.reindex(dim2=[0.1, 2.1, 3.1, 4.1]).assign(
            var1=lambda ds: ds.var1.copy(data=[[-10, -10, -10, -10]] * len(ds.dim1)),
            var2=lambda ds: ds.var2.copy(data=[[-20, -20, -20, -20]] * len(ds.dim1)),
        )
        actual = data.reindex(
            dim2=[0.1, 2.1, 3.1, 4.1], fill_value={"var1": -10, "var2": -20}
        )
        assert_identical(actual, expected)
        # use the default value
        expected = data.reindex(dim2=[0.1, 2.1, 3.1, 4.1]).assign(
            var1=lambda ds: ds.var1.copy(data=[[-10, -10, -10, -10]] * len(ds.dim1)),
            var2=lambda ds: ds.var2.copy(
                data=[[np.nan, np.nan, np.nan, np.nan]] * len(ds.dim1)
            ),
        )
        actual = data.reindex(dim2=[0.1, 2.1, 3.1, 4.1], fill_value={"var1": -10})
        assert_identical(actual, expected)

        # regression test for #279
        expected = Dataset({"x": ("time", np.random.randn(5))}, {"time": range(5)})
        time2 = DataArray(np.arange(5), dims="time2")
        with pytest.raises(ValueError):
            actual = expected.reindex(time=time2)

        # another regression test
        ds = Dataset(
            {"foo": (["x", "y"], np.zeros((3, 4)))}, {"x": range(3), "y": range(4)}
        )
        expected = Dataset(
            {"foo": (["x", "y"], np.zeros((3, 2)))}, {"x": [0, 1, 3], "y": [0, 1]}
        )
        expected["foo"][-1] = np.nan
        actual = ds.reindex(x=[0, 1, 3], y=[0, 1])
        assert_identical(expected, actual)

    def test_reindex_attrs_encoding(self) -> None:
        ds = Dataset(
            {"data": ("x", [1, 2, 3])},
            {"x": ("x", [0, 1, 2], {"foo": "bar"}, {"bar": "baz"})},
        )
        actual = ds.reindex(x=[0, 1])
        expected = Dataset(
            {"data": ("x", [1, 2])},
            {"x": ("x", [0, 1], {"foo": "bar"}, {"bar": "baz"})},
        )
        assert_identical(actual, expected)
        assert actual.x.encoding == expected.x.encoding

    def test_reindex_warning(self) -> None:
        data = create_test_data()

        with pytest.raises(ValueError):
            # DataArray with different dimension raises Future warning
            ind = xr.DataArray([0.0, 1.0], dims=["new_dim"], name="ind")
            data.reindex(dim2=ind)

        # Should not warn
        ind = xr.DataArray([0.0, 1.0], dims=["dim2"], name="ind")
        with warnings.catch_warnings(record=True) as ws:
            data.reindex(dim2=ind)
            assert len(ws) == 0

    def test_reindex_variables_copied(self) -> None:
        data = create_test_data()
        reindexed_data = data.reindex(copy=False)
        for k in data.variables:
            assert reindexed_data.variables[k] is not data.variables[k]

    def test_reindex_method(self) -> None:
        ds = Dataset({"x": ("y", [10, 20]), "y": [0, 1]})
        y = [-0.5, 0.5, 1.5]
        actual = ds.reindex(y=y, method="backfill")
        expected = Dataset({"x": ("y", [10, 20, np.nan]), "y": y})
        assert_identical(expected, actual)

        actual = ds.reindex(y=y, method="backfill", tolerance=0.1)
        expected = Dataset({"x": ("y", 3 * [np.nan]), "y": y})
        assert_identical(expected, actual)

        actual = ds.reindex(y=y, method="backfill", tolerance=[0.1, 0.5, 0.1])
        expected = Dataset({"x": ("y", [np.nan, 20, np.nan]), "y": y})
        assert_identical(expected, actual)

        actual = ds.reindex(y=[0.1, 0.1, 1], tolerance=[0, 0.1, 0], method="nearest")
        expected = Dataset({"x": ("y", [np.nan, 10, 20]), "y": [0.1, 0.1, 1]})
        assert_identical(expected, actual)

        actual = ds.reindex(y=y, method="pad")
        expected = Dataset({"x": ("y", [np.nan, 10, 20]), "y": y})
        assert_identical(expected, actual)

        alt = Dataset({"y": y})
        actual = ds.reindex_like(alt, method="pad")
        assert_identical(expected, actual)

    @pytest.mark.parametrize("fill_value", [dtypes.NA, 2, 2.0, {"x": 2, "z": 1}])
    def test_reindex_fill_value(self, fill_value) -> None:
        ds = Dataset({"x": ("y", [10, 20]), "z": ("y", [-20, -10]), "y": [0, 1]})
        y = [0, 1, 2]
        actual = ds.reindex(y=y, fill_value=fill_value)
        if fill_value == dtypes.NA:
            # if we supply the default, we expect the missing value for a
            # float array
            fill_value_x = fill_value_z = np.nan
        elif isinstance(fill_value, dict):
            fill_value_x = fill_value["x"]
            fill_value_z = fill_value["z"]
        else:
            fill_value_x = fill_value_z = fill_value
        expected = Dataset(
            {
                "x": ("y", [10, 20, fill_value_x]),
                "z": ("y", [-20, -10, fill_value_z]),
                "y": y,
            }
        )
        assert_identical(expected, actual)

    @pytest.mark.parametrize("fill_value", [dtypes.NA, 2, 2.0, {"x": 2, "z": 1}])
    def test_reindex_like_fill_value(self, fill_value) -> None:
        ds = Dataset({"x": ("y", [10, 20]), "z": ("y", [-20, -10]), "y": [0, 1]})
        y = [0, 1, 2]
        alt = Dataset({"y": y})
        actual = ds.reindex_like(alt, fill_value=fill_value)
        if fill_value == dtypes.NA:
            # if we supply the default, we expect the missing value for a
            # float array
            fill_value_x = fill_value_z = np.nan
        elif isinstance(fill_value, dict):
            fill_value_x = fill_value["x"]
            fill_value_z = fill_value["z"]
        else:
            fill_value_x = fill_value_z = fill_value
        expected = Dataset(
            {
                "x": ("y", [10, 20, fill_value_x]),
                "z": ("y", [-20, -10, fill_value_z]),
                "y": y,
            }
        )
        assert_identical(expected, actual)

    @pytest.mark.parametrize("dtype", [str, bytes])
    def test_reindex_str_dtype(self, dtype) -> None:
        data = Dataset({"data": ("x", [1, 2]), "x": np.array(["a", "b"], dtype=dtype)})

        actual = data.reindex(x=data.x)
        expected = data

        assert_identical(expected, actual)
        assert actual.x.dtype == expected.x.dtype

    @pytest.mark.parametrize("fill_value", [dtypes.NA, 2, 2.0, {"foo": 2, "bar": 1}])
    def test_align_fill_value(self, fill_value) -> None:
        x = Dataset({"foo": DataArray([1, 2], dims=["x"], coords={"x": [1, 2]})})
        y = Dataset({"bar": DataArray([1, 2], dims=["x"], coords={"x": [1, 3]})})
        x2, y2 = align(x, y, join="outer", fill_value=fill_value)
        if fill_value == dtypes.NA:
            # if we supply the default, we expect the missing value for a
            # float array
            fill_value_foo = fill_value_bar = np.nan
        elif isinstance(fill_value, dict):
            fill_value_foo = fill_value["foo"]
            fill_value_bar = fill_value["bar"]
        else:
            fill_value_foo = fill_value_bar = fill_value

        expected_x2 = Dataset(
            {
                "foo": DataArray(
                    [1, 2, fill_value_foo], dims=["x"], coords={"x": [1, 2, 3]}
                )
            }
        )
        expected_y2 = Dataset(
            {
                "bar": DataArray(
                    [1, fill_value_bar, 2], dims=["x"], coords={"x": [1, 2, 3]}
                )
            }
        )
        assert_identical(expected_x2, x2)
        assert_identical(expected_y2, y2)

    def test_align(self) -> None:
        left = create_test_data()
        right = left.copy(deep=True)
        right["dim3"] = ("dim3", list("cdefghijkl"))
        right["var3"][:-2] = right["var3"][2:].values
        right["var3"][-2:] = np.random.randn(*right["var3"][-2:].shape)
        right["numbers"][:-2] = right["numbers"][2:].values
        right["numbers"][-2:] = -10

        intersection = list("cdefghij")
        union = list("abcdefghijkl")

        left2, right2 = align(left, right, join="inner")
        assert_array_equal(left2["dim3"], intersection)
        assert_identical(left2, right2)

        left2, right2 = align(left, right, join="outer")

        assert_array_equal(left2["dim3"], union)
        assert_equal(left2["dim3"].variable, right2["dim3"].variable)

        assert_identical(left2.sel(dim3=intersection), right2.sel(dim3=intersection))
        assert np.isnan(left2["var3"][-2:]).all()
        assert np.isnan(right2["var3"][:2]).all()

        left2, right2 = align(left, right, join="left")
        assert_equal(left2["dim3"].variable, right2["dim3"].variable)
        assert_equal(left2["dim3"].variable, left["dim3"].variable)

        assert_identical(left2.sel(dim3=intersection), right2.sel(dim3=intersection))
        assert np.isnan(right2["var3"][:2]).all()

        left2, right2 = align(left, right, join="right")
        assert_equal(left2["dim3"].variable, right2["dim3"].variable)
        assert_equal(left2["dim3"].variable, right["dim3"].variable)

        assert_identical(left2.sel(dim3=intersection), right2.sel(dim3=intersection))

        assert np.isnan(left2["var3"][-2:]).all()

        with pytest.raises(ValueError, match=r"invalid value for join"):
            align(left, right, join="foobar")  # type: ignore[call-overload]
        with pytest.raises(TypeError):
            align(left, right, foo="bar")  # type: ignore[call-overload]

    def test_align_exact(self) -> None:
        left = xr.Dataset(coords={"x": [0, 1]})
        right = xr.Dataset(coords={"x": [1, 2]})

        left1, left2 = xr.align(left, left, join="exact")
        assert_identical(left1, left)
        assert_identical(left2, left)

        with pytest.raises(ValueError, match=r"cannot align.*join.*exact.*not equal.*"):
            xr.align(left, right, join="exact")

    def test_align_override(self) -> None:
        left = xr.Dataset(coords={"x": [0, 1, 2]})
        right = xr.Dataset(coords={"x": [0.1, 1.1, 2.1], "y": [1, 2, 3]})
        expected_right = xr.Dataset(coords={"x": [0, 1, 2], "y": [1, 2, 3]})

        new_left, new_right = xr.align(left, right, join="override")
        assert_identical(left, new_left)
        assert_identical(new_right, expected_right)

        new_left, new_right = xr.align(left, right, exclude="x", join="override")
        assert_identical(left, new_left)
        assert_identical(right, new_right)

        new_left, new_right = xr.align(
            left.isel(x=0, drop=True), right, exclude="x", join="override"
        )
        assert_identical(left.isel(x=0, drop=True), new_left)
        assert_identical(right, new_right)

        with pytest.raises(
            ValueError, match=r"cannot align.*join.*override.*same size"
        ):
            xr.align(left.isel(x=0).expand_dims("x"), right, join="override")

    def test_align_exclude(self) -> None:
        x = Dataset(
            {
                "foo": DataArray(
                    [[1, 2], [3, 4]], dims=["x", "y"], coords={"x": [1, 2], "y": [3, 4]}
                )
            }
        )
        y = Dataset(
            {
                "bar": DataArray(
                    [[1, 2], [3, 4]], dims=["x", "y"], coords={"x": [1, 3], "y": [5, 6]}
                )
            }
        )
        x2, y2 = align(x, y, exclude=["y"], join="outer")

        expected_x2 = Dataset(
            {
                "foo": DataArray(
                    [[1, 2], [3, 4], [np.nan, np.nan]],
                    dims=["x", "y"],
                    coords={"x": [1, 2, 3], "y": [3, 4]},
                )
            }
        )
        expected_y2 = Dataset(
            {
                "bar": DataArray(
                    [[1, 2], [np.nan, np.nan], [3, 4]],
                    dims=["x", "y"],
                    coords={"x": [1, 2, 3], "y": [5, 6]},
                )
            }
        )
        assert_identical(expected_x2, x2)
        assert_identical(expected_y2, y2)

    def test_align_nocopy(self) -> None:
        x = Dataset({"foo": DataArray([1, 2, 3], coords=[("x", [1, 2, 3])])})
        y = Dataset({"foo": DataArray([1, 2], coords=[("x", [1, 2])])})
        expected_x2 = x
        expected_y2 = Dataset(
            {"foo": DataArray([1, 2, np.nan], coords=[("x", [1, 2, 3])])}
        )

        x2, y2 = align(x, y, copy=False, join="outer")
        assert_identical(expected_x2, x2)
        assert_identical(expected_y2, y2)
        assert source_ndarray(x["foo"].data) is source_ndarray(x2["foo"].data)

        x2, y2 = align(x, y, copy=True, join="outer")
        assert source_ndarray(x["foo"].data) is not source_ndarray(x2["foo"].data)
        assert_identical(expected_x2, x2)
        assert_identical(expected_y2, y2)

    def test_align_indexes(self) -> None:
        x = Dataset({"foo": DataArray([1, 2, 3], dims="x", coords=[("x", [1, 2, 3])])})
        (x2,) = align(x, indexes={"x": [2, 3, 1]})
        expected_x2 = Dataset(
            {"foo": DataArray([2, 3, 1], dims="x", coords={"x": [2, 3, 1]})}
        )

        assert_identical(expected_x2, x2)

    def test_align_non_unique(self) -> None:
        x = Dataset({"foo": ("x", [3, 4, 5]), "x": [0, 0, 1]})
        x1, x2 = align(x, x)
        assert_identical(x1, x)
        assert_identical(x2, x)

        y = Dataset({"bar": ("x", [6, 7]), "x": [0, 1]})
        with pytest.raises(ValueError, match=r"cannot reindex or align"):
            align(x, y)

    def test_align_str_dtype(self) -> None:
        a = Dataset({"foo": ("x", [0, 1])}, coords={"x": ["a", "b"]})
        b = Dataset({"foo": ("x", [1, 2])}, coords={"x": ["b", "c"]})

        expected_a = Dataset(
            {"foo": ("x", [0, 1, np.nan])}, coords={"x": ["a", "b", "c"]}
        )
        expected_b = Dataset(
            {"foo": ("x", [np.nan, 1, 2])}, coords={"x": ["a", "b", "c"]}
        )

        actual_a, actual_b = xr.align(a, b, join="outer")

        assert_identical(expected_a, actual_a)
        assert expected_a.x.dtype == actual_a.x.dtype

        assert_identical(expected_b, actual_b)
        assert expected_b.x.dtype == actual_b.x.dtype

    @pytest.mark.parametrize("join", ["left", "override"])
    def test_align_index_var_attrs(self, join) -> None:
        # regression test https://github.com/pydata/xarray/issues/6852
        # aligning two objects should have no side effect on their index variable
        # metadata.

        ds = Dataset(coords={"x": ("x", [1, 2, 3], {"units": "m"})})
        ds_noattr = Dataset(coords={"x": ("x", [1, 2, 3])})

        xr.align(ds_noattr, ds, join=join)

        assert ds.x.attrs == {"units": "m"}
        assert ds_noattr.x.attrs == {}

    def test_broadcast(self) -> None:
        ds = Dataset(
            {"foo": 0, "bar": ("x", [1]), "baz": ("y", [2, 3])}, {"c": ("x", [4])}
        )
        expected = Dataset(
            {
                "foo": (("x", "y"), [[0, 0]]),
                "bar": (("x", "y"), [[1, 1]]),
                "baz": (("x", "y"), [[2, 3]]),
            },
            {"c": ("x", [4])},
        )
        (actual,) = broadcast(ds)
        assert_identical(expected, actual)

        ds_x = Dataset({"foo": ("x", [1])})
        ds_y = Dataset({"bar": ("y", [2, 3])})
        expected_x = Dataset({"foo": (("x", "y"), [[1, 1]])})
        expected_y = Dataset({"bar": (("x", "y"), [[2, 3]])})
        actual_x, actual_y = broadcast(ds_x, ds_y)
        assert_identical(expected_x, actual_x)
        assert_identical(expected_y, actual_y)

        array_y = ds_y["bar"]
        expected_y2 = expected_y["bar"]
        actual_x2, actual_y2 = broadcast(ds_x, array_y)
        assert_identical(expected_x, actual_x2)
        assert_identical(expected_y2, actual_y2)

    def test_broadcast_nocopy(self) -> None:
        # Test that data is not copied if not needed
        x = Dataset({"foo": (("x", "y"), [[1, 1]])})
        y = Dataset({"bar": ("y", [2, 3])})

        (actual_x,) = broadcast(x)
        assert_identical(x, actual_x)
        assert source_ndarray(actual_x["foo"].data) is source_ndarray(x["foo"].data)

        actual_x, actual_y = broadcast(x, y)
        assert_identical(x, actual_x)
        assert source_ndarray(actual_x["foo"].data) is source_ndarray(x["foo"].data)

    def test_broadcast_exclude(self) -> None:
        x = Dataset(
            {
                "foo": DataArray(
                    [[1, 2], [3, 4]], dims=["x", "y"], coords={"x": [1, 2], "y": [3, 4]}
                ),
                "bar": DataArray(5),
            }
        )
        y = Dataset(
            {
                "foo": DataArray(
                    [[1, 2]], dims=["z", "y"], coords={"z": [1], "y": [5, 6]}
                )
            }
        )
        x2, y2 = broadcast(x, y, exclude=["y"])

        expected_x2 = Dataset(
            {
                "foo": DataArray(
                    [[[1, 2]], [[3, 4]]],
                    dims=["x", "z", "y"],
                    coords={"z": [1], "x": [1, 2], "y": [3, 4]},
                ),
                "bar": DataArray(
                    [[5], [5]], dims=["x", "z"], coords={"x": [1, 2], "z": [1]}
                ),
            }
        )
        expected_y2 = Dataset(
            {
                "foo": DataArray(
                    [[[1, 2]], [[1, 2]]],
                    dims=["x", "z", "y"],
                    coords={"z": [1], "x": [1, 2], "y": [5, 6]},
                )
            }
        )
        assert_identical(expected_x2, x2)
        assert_identical(expected_y2, y2)

    def test_broadcast_misaligned(self) -> None:
        x = Dataset({"foo": DataArray([1, 2, 3], coords=[("x", [-1, -2, -3])])})
        y = Dataset(
            {
                "bar": DataArray(
                    [[1, 2], [3, 4]],
                    dims=["y", "x"],
                    coords={"y": [1, 2], "x": [10, -3]},
                )
            }
        )
        x2, y2 = broadcast(x, y)
        expected_x2 = Dataset(
            {
                "foo": DataArray(
                    [[3, 3], [2, 2], [1, 1], [np.nan, np.nan]],
                    dims=["x", "y"],
                    coords={"y": [1, 2], "x": [-3, -2, -1, 10]},
                )
            }
        )
        expected_y2 = Dataset(
            {
                "bar": DataArray(
                    [[2, 4], [np.nan, np.nan], [np.nan, np.nan], [1, 3]],
                    dims=["x", "y"],
                    coords={"y": [1, 2], "x": [-3, -2, -1, 10]},
                )
            }
        )
        assert_identical(expected_x2, x2)
        assert_identical(expected_y2, y2)

    def test_broadcast_multi_index(self) -> None:
        # GH6430
        ds = Dataset(
            {"foo": (("x", "y", "z"), np.ones((3, 4, 2)))},
            {"x": ["a", "b", "c"], "y": [1, 2, 3, 4]},
        )
        stacked = ds.stack(space=["x", "y"])
        broadcasted, _ = broadcast(stacked, stacked.space)

        assert broadcasted.xindexes["x"] is broadcasted.xindexes["space"]
        assert broadcasted.xindexes["y"] is broadcasted.xindexes["space"]

    def test_variable_indexing(self) -> None:
        data = create_test_data()
        v = data["var1"]
        d1 = data["dim1"]
        d2 = data["dim2"]
        assert_equal(v, v[d1.values])
        assert_equal(v, v[d1])
        assert_equal(v[:3], v[d1 < 3])
        assert_equal(v[:, 3:], v[:, d2 >= 1.5])
        assert_equal(v[:3, 3:], v[d1 < 3, d2 >= 1.5])
        assert_equal(v[:3, :2], v[range(3), range(2)])
        assert_equal(v[:3, :2], v.loc[d1[:3], d2[:2]])

    def test_drop_variables(self) -> None:
        data = create_test_data()

        assert_identical(data, data.drop_vars([]))

        expected = Dataset({k: data[k] for k in data.variables if k != "time"})
        actual = data.drop_vars("time")
        assert_identical(expected, actual)
        actual = data.drop_vars(["time"])
        assert_identical(expected, actual)

        with pytest.raises(
            ValueError,
            match=re.escape(
                "These variables cannot be found in this dataset: ['not_found_here']"
            ),
        ):
            data.drop_vars("not_found_here")

        actual = data.drop_vars("not_found_here", errors="ignore")
        assert_identical(data, actual)

        actual = data.drop_vars(["not_found_here"], errors="ignore")
        assert_identical(data, actual)

        actual = data.drop_vars(["time", "not_found_here"], errors="ignore")
        assert_identical(expected, actual)

        # deprecated approach with `drop` works (straight copy paste from above)

        with pytest.warns(DeprecationWarning):
            actual = data.drop("not_found_here", errors="ignore")
        assert_identical(data, actual)

        with pytest.warns(DeprecationWarning):
            actual = data.drop(["not_found_here"], errors="ignore")
        assert_identical(data, actual)

        with pytest.warns(DeprecationWarning):
            actual = data.drop(["time", "not_found_here"], errors="ignore")
        assert_identical(expected, actual)

        with pytest.warns(DeprecationWarning):
            actual = data.drop({"time", "not_found_here"}, errors="ignore")
        assert_identical(expected, actual)

    def test_drop_multiindex_level(self) -> None:
        data = create_test_multiindex()
        expected = data.drop_vars(["x", "level_1", "level_2"])
        with pytest.warns(DeprecationWarning):
            actual = data.drop_vars("level_1")
        assert_identical(expected, actual)

    def test_drop_index_labels(self) -> None:
        data = Dataset({"A": (["x", "y"], np.random.randn(2, 3)), "x": ["a", "b"]})

        with pytest.warns(DeprecationWarning):
            actual = data.drop(["a"], dim="x")
        expected = data.isel(x=[1])
        assert_identical(expected, actual)

        with pytest.warns(DeprecationWarning):
            actual = data.drop(["a", "b"], dim="x")
        expected = data.isel(x=slice(0, 0))
        assert_identical(expected, actual)

        with pytest.raises(KeyError):
            # not contained in axis
            with pytest.warns(DeprecationWarning):
                data.drop(["c"], dim="x")

        with pytest.warns(DeprecationWarning):
            actual = data.drop(["c"], dim="x", errors="ignore")
        assert_identical(data, actual)

        with pytest.raises(ValueError):
            data.drop(["c"], dim="x", errors="wrong_value")  # type: ignore[arg-type]

        with pytest.warns(DeprecationWarning):
            actual = data.drop(["a", "b", "c"], "x", errors="ignore")
        expected = data.isel(x=slice(0, 0))
        assert_identical(expected, actual)

        # DataArrays as labels are a nasty corner case as they are not
        # Iterable[Hashable] - DataArray.__iter__ yields scalar DataArrays.
        actual = data.drop_sel(x=DataArray(["a", "b", "c"]), errors="ignore")
        expected = data.isel(x=slice(0, 0))
        assert_identical(expected, actual)
        with pytest.warns(DeprecationWarning):
            data.drop(DataArray(["a", "b", "c"]), dim="x", errors="ignore")
        assert_identical(expected, actual)

        actual = data.drop_sel(y=[1])
        expected = data.isel(y=[0, 2])
        assert_identical(expected, actual)

        with pytest.raises(KeyError, match=r"not found in axis"):
            data.drop_sel(x=0)

    def test_drop_labels_by_keyword(self) -> None:
        data = Dataset(
            {"A": (["x", "y"], np.random.randn(2, 6)), "x": ["a", "b"], "y": range(6)}
        )
        # Basic functionality.
        assert len(data.coords["x"]) == 2

        with pytest.warns(DeprecationWarning):
            ds1 = data.drop(["a"], dim="x")
        ds2 = data.drop_sel(x="a")
        ds3 = data.drop_sel(x=["a"])
        ds4 = data.drop_sel(x=["a", "b"])
        ds5 = data.drop_sel(x=["a", "b"], y=range(0, 6, 2))

        arr = DataArray(range(3), dims=["c"])
        with pytest.warns(DeprecationWarning):
            data.drop(arr.coords)
        with pytest.warns(DeprecationWarning):
            data.drop(arr.xindexes)

        assert_array_equal(ds1.coords["x"], ["b"])
        assert_array_equal(ds2.coords["x"], ["b"])
        assert_array_equal(ds3.coords["x"], ["b"])
        assert ds4.coords["x"].size == 0
        assert ds5.coords["x"].size == 0
        assert_array_equal(ds5.coords["y"], [1, 3, 5])

        # Error handling if user tries both approaches.
        with pytest.raises(ValueError):
            data.drop(labels=["a"], x="a")
        with pytest.raises(ValueError):
            data.drop(labels=["a"], dim="x", x="a")
        warnings.filterwarnings("ignore", r"\W*drop")
        with pytest.raises(ValueError):
            data.drop(dim="x", x="a")

    def test_drop_labels_by_position(self) -> None:
        data = Dataset(
            {"A": (["x", "y"], np.random.randn(2, 6)), "x": ["a", "b"], "y": range(6)}
        )
        # Basic functionality.
        assert len(data.coords["x"]) == 2

        actual = data.drop_isel(x=0)
        expected = data.drop_sel(x="a")
        assert_identical(expected, actual)

        actual = data.drop_isel(x=[0])
        expected = data.drop_sel(x=["a"])
        assert_identical(expected, actual)

        actual = data.drop_isel(x=[0, 1])
        expected = data.drop_sel(x=["a", "b"])
        assert_identical(expected, actual)
        assert actual.coords["x"].size == 0

        actual = data.drop_isel(x=[0, 1], y=range(0, 6, 2))
        expected = data.drop_sel(x=["a", "b"], y=range(0, 6, 2))
        assert_identical(expected, actual)
        assert actual.coords["x"].size == 0

        with pytest.raises(KeyError):
            data.drop_isel(z=1)

    def test_drop_indexes(self) -> None:
        ds = Dataset(
            coords={
                "x": ("x", [0, 1, 2]),
                "y": ("y", [3, 4, 5]),
                "foo": ("x", ["a", "a", "b"]),
            }
        )

        actual = ds.drop_indexes("x")
        assert "x" not in actual.xindexes
        assert type(actual.x.variable) is Variable

        actual = ds.drop_indexes(["x", "y"])
        assert "x" not in actual.xindexes
        assert "y" not in actual.xindexes
        assert type(actual.x.variable) is Variable
        assert type(actual.y.variable) is Variable

        with pytest.raises(
            ValueError,
            match=r"The coordinates \('not_a_coord',\) are not found in the dataset coordinates",
        ):
            ds.drop_indexes("not_a_coord")

        with pytest.raises(ValueError, match="those coordinates do not have an index"):
            ds.drop_indexes("foo")

        actual = ds.drop_indexes(["foo", "not_a_coord"], errors="ignore")
        assert_identical(actual, ds)

        # test index corrupted
        midx = pd.MultiIndex.from_tuples([([1, 2]), ([3, 4])], names=["a", "b"])
        midx_coords = Coordinates.from_pandas_multiindex(midx, "x")
        ds = Dataset(coords=midx_coords)

        with pytest.raises(ValueError, match=".*would corrupt the following index.*"):
            ds.drop_indexes("a")

    def test_drop_dims(self) -> None:
        data = xr.Dataset(
            {
                "A": (["x", "y"], np.random.randn(2, 3)),
                "B": ("x", np.random.randn(2)),
                "x": ["a", "b"],
                "z": np.pi,
            }
        )

        actual = data.drop_dims("x")
        expected = data.drop_vars(["A", "B", "x"])
        assert_identical(expected, actual)

        actual = data.drop_dims("y")
        expected = data.drop_vars("A")
        assert_identical(expected, actual)

        actual = data.drop_dims(["x", "y"])
        expected = data.drop_vars(["A", "B", "x"])
        assert_identical(expected, actual)

        with pytest.raises((ValueError, KeyError)):
            data.drop_dims("z")  # not a dimension

        with pytest.raises((ValueError, KeyError)):
            data.drop_dims(None)  # type:ignore[arg-type]

        actual = data.drop_dims("z", errors="ignore")
        assert_identical(data, actual)

        # should this be allowed?
        actual = data.drop_dims(None, errors="ignore")  # type:ignore[arg-type]
        assert_identical(data, actual)

        with pytest.raises(ValueError):
            actual = data.drop_dims("z", errors="wrong_value")  # type: ignore[arg-type]

        actual = data.drop_dims(["x", "y", "z"], errors="ignore")
        expected = data.drop_vars(["A", "B", "x"])
        assert_identical(expected, actual)

    def test_copy(self) -> None:
        data = create_test_data()
        data.attrs["Test"] = [1, 2, 3]

        for copied in [data.copy(deep=False), copy(data)]:
            assert_identical(data, copied)
            assert data.encoding == copied.encoding
            # Note: IndexVariable objects with string dtype are always
            # copied because of xarray.core.indexes.safe_cast_to_index.
            # Limiting the test to data variables.
            for k in data.data_vars:
                v0 = data.variables[k]
                v1 = copied.variables[k]
                assert source_ndarray(v0.data) is source_ndarray(v1.data)
            copied["foo"] = ("z", np.arange(5))
            assert "foo" not in data

            copied.attrs["foo"] = "bar"
            assert "foo" not in data.attrs
            assert data.attrs["Test"] is copied.attrs["Test"]

        for copied in [data.copy(deep=True), deepcopy(data)]:
            assert_identical(data, copied)
            for k, v0 in data.variables.items():
                v1 = copied.variables[k]
                assert v0 is not v1

            assert data.attrs["Test"] is not copied.attrs["Test"]

    def test_copy_with_data(self) -> None:
        orig = create_test_data()
        new_data = {k: np.random.randn(*v.shape) for k, v in orig.data_vars.items()}
        actual = orig.copy(data=new_data)

        expected = orig.copy()
        for k, v in new_data.items():
            expected[k].data = v
        assert_identical(expected, actual)

    @pytest.mark.xfail(raises=AssertionError)
    @pytest.mark.parametrize(
        "deep, expected_orig",
        [
            [
                True,
                xr.DataArray(
                    xr.IndexVariable("a", np.array([1, 2])),
                    coords={"a": [1, 2]},
                    dims=["a"],
                ),
            ],
            [
                False,
                xr.DataArray(
                    xr.IndexVariable("a", np.array([999, 2])),
                    coords={"a": [999, 2]},
                    dims=["a"],
                ),
            ],
        ],
    )
    def test_copy_coords(self, deep, expected_orig) -> None:
        """The test fails for the shallow copy, and apparently only on Windows
        for some reason. In windows coords seem to be immutable unless it's one
        dataset deep copied from another."""
        ds = xr.DataArray(
            np.ones([2, 2, 2]),
            coords={"a": [1, 2], "b": ["x", "y"], "c": [0, 1]},
            dims=["a", "b", "c"],
            name="value",
        ).to_dataset()
        ds_cp = ds.copy(deep=deep)
        new_a = np.array([999, 2])
        ds_cp.coords["a"] = ds_cp.a.copy(data=new_a)

        expected_cp = xr.DataArray(
            xr.IndexVariable("a", new_a),
            coords={"a": [999, 2]},
            dims=["a"],
        )
        assert_identical(ds_cp.coords["a"], expected_cp)

        assert_identical(ds.coords["a"], expected_orig)

    def test_copy_with_data_errors(self) -> None:
        orig = create_test_data()
        new_var1 = np.arange(orig["var1"].size).reshape(orig["var1"].shape)
        with pytest.raises(ValueError, match=r"Data must be dict-like"):
            orig.copy(data=new_var1)  # type: ignore[arg-type]
        with pytest.raises(ValueError, match=r"only contain variables in original"):
            orig.copy(data={"not_in_original": new_var1})
        with pytest.raises(ValueError, match=r"contain all variables in original"):
            orig.copy(data={"var1": new_var1})

    def test_drop_encoding(self) -> None:
        orig = create_test_data()
        vencoding = {"scale_factor": 10}
        orig.encoding = {"foo": "bar"}

        for k in orig.variables.keys():
            orig[k].encoding = vencoding

        actual = orig.drop_encoding()
        assert actual.encoding == {}
        for v in actual.variables.values():
            assert v.encoding == {}

        assert_equal(actual, orig)

    def test_rename(self) -> None:
        data = create_test_data()
        newnames = {
            "var1": "renamed_var1",
            "dim2": "renamed_dim2",
        }
        renamed = data.rename(newnames)

        variables = dict(data.variables)
        for nk, nv in newnames.items():
            variables[nv] = variables.pop(nk)

        for k, v in variables.items():
            dims = list(v.dims)
            for name, newname in newnames.items():
                if name in dims:
                    dims[dims.index(name)] = newname

            assert_equal(
                Variable(dims, v.values, v.attrs),
                renamed[k].variable.to_base_variable(),
            )
            assert v.encoding == renamed[k].encoding
            assert type(v) is type(renamed.variables[k])

        assert "var1" not in renamed
        assert "dim2" not in renamed

        with pytest.raises(ValueError, match=r"cannot rename 'not_a_var'"):
            data.rename({"not_a_var": "nada"})

        with pytest.raises(ValueError, match=r"'var1' conflicts"):
            data.rename({"var2": "var1"})

        # verify that we can rename a variable without accessing the data
        var1 = data["var1"]
        data["var1"] = (var1.dims, InaccessibleArray(var1.values))
        renamed = data.rename(newnames)
        with pytest.raises(UnexpectedDataAccess):
            _ = renamed["renamed_var1"].values

        # https://github.com/python/mypy/issues/10008
        renamed_kwargs = data.rename(**newnames)  # type: ignore[arg-type]
        assert_identical(renamed, renamed_kwargs)

    def test_rename_old_name(self) -> None:
        # regtest for GH1477
        data = create_test_data()

        with pytest.raises(ValueError, match=r"'samecol' conflicts"):
            data.rename({"var1": "samecol", "var2": "samecol"})

        # This shouldn't cause any problems.
        data.rename({"var1": "var2", "var2": "var1"})

    def test_rename_same_name(self) -> None:
        data = create_test_data()
        newnames = {"var1": "var1", "dim2": "dim2"}
        renamed = data.rename(newnames)
        assert_identical(renamed, data)

    def test_rename_dims(self) -> None:
        original = Dataset({"x": ("x", [0, 1, 2]), "y": ("x", [10, 11, 12]), "z": 42})
        expected = Dataset(
            {"x": ("x_new", [0, 1, 2]), "y": ("x_new", [10, 11, 12]), "z": 42}
        )
        # TODO: (benbovy - explicit indexes) update when set_index supports
        # setting index for non-dimension variables
        expected = expected.set_coords("x")
        actual = original.rename_dims({"x": "x_new"})
        assert_identical(expected, actual, check_default_indexes=False)
        actual_2 = original.rename_dims(x="x_new")
        assert_identical(expected, actual_2, check_default_indexes=False)

        # Test to raise ValueError
        dims_dict_bad = {"x_bad": "x_new"}
        with pytest.raises(ValueError):
            original.rename_dims(dims_dict_bad)

        with pytest.raises(ValueError):
            original.rename_dims({"x": "z"})

    def test_rename_vars(self) -> None:
        original = Dataset({"x": ("x", [0, 1, 2]), "y": ("x", [10, 11, 12]), "z": 42})
        expected = Dataset(
            {"x_new": ("x", [0, 1, 2]), "y": ("x", [10, 11, 12]), "z": 42}
        )
        # TODO: (benbovy - explicit indexes) update when set_index supports
        # setting index for non-dimension variables
        expected = expected.set_coords("x_new")
        actual = original.rename_vars({"x": "x_new"})
        assert_identical(expected, actual, check_default_indexes=False)
        actual_2 = original.rename_vars(x="x_new")
        assert_identical(expected, actual_2, check_default_indexes=False)

        # Test to raise ValueError
        names_dict_bad = {"x_bad": "x_new"}
        with pytest.raises(ValueError):
            original.rename_vars(names_dict_bad)

    def test_rename_dimension_coord(self) -> None:
        # rename a dimension corodinate to a non-dimension coordinate
        # should preserve index
        original = Dataset(coords={"x": ("x", [0, 1, 2])})

        actual = original.rename_vars({"x": "x_new"})
        assert "x_new" in actual.xindexes

        actual_2 = original.rename_dims({"x": "x_new"})
        assert "x" in actual_2.xindexes

    def test_rename_dimension_coord_warnings(self) -> None:
        # create a dimension coordinate by renaming a dimension or coordinate
        # should raise a warning (no index created)
        ds = Dataset(coords={"x": ("y", [0, 1])})

        with pytest.warns(
            UserWarning, match="rename 'x' to 'y' does not create an index.*"
        ):
            ds.rename(x="y")

        ds = Dataset(coords={"y": ("x", [0, 1])})

        with pytest.warns(
            UserWarning, match="rename 'x' to 'y' does not create an index.*"
        ):
            ds.rename(x="y")

        # No operation should not raise a warning
        ds = Dataset(
            data_vars={"data": (("x", "y"), np.ones((2, 3)))},
            coords={"x": range(2), "y": range(3), "a": ("x", [3, 4])},
        )
        with warnings.catch_warnings():
            warnings.simplefilter("error")
            ds.rename(x="x")

    def test_rename_multiindex(self) -> None:
        midx = pd.MultiIndex.from_tuples([([1, 2]), ([3, 4])], names=["a", "b"])
        midx_coords = Coordinates.from_pandas_multiindex(midx, "x")
        original = Dataset({}, midx_coords)

        midx_renamed = midx.rename(["a", "c"])
        midx_coords_renamed = Coordinates.from_pandas_multiindex(midx_renamed, "x")
        expected = Dataset({}, midx_coords_renamed)

        actual = original.rename({"b": "c"})
        assert_identical(expected, actual)

        with pytest.raises(ValueError, match=r"'a' conflicts"):
            with pytest.warns(UserWarning, match="does not create an index anymore"):
                original.rename({"x": "a"})

        with pytest.raises(ValueError, match=r"'x' conflicts"):
            with pytest.warns(UserWarning, match="does not create an index anymore"):
                original.rename({"a": "x"})

        with pytest.raises(ValueError, match=r"'b' conflicts"):
            original.rename({"a": "b"})

    def test_rename_preserve_attrs_encoding(self) -> None:
        # test propagate attrs/encoding to new variable(s) created from Index object
        original = Dataset(coords={"x": ("x", [0, 1, 2])})
        expected = Dataset(coords={"y": ("y", [0, 1, 2])})
        for ds, dim in zip([original, expected], ["x", "y"], strict=True):
            ds[dim].attrs = {"foo": "bar"}
            ds[dim].encoding = {"foo": "bar"}

        actual = original.rename({"x": "y"})
        assert_identical(actual, expected)

    @requires_cftime
    def test_rename_does_not_change_CFTimeIndex_type(self) -> None:
        # make sure CFTimeIndex is not converted to DatetimeIndex #3522

        time = xr.cftime_range(start="2000", periods=6, freq="2MS", calendar="noleap")
        orig = Dataset(coords={"time": time})

        renamed = orig.rename(time="time_new")
        assert "time_new" in renamed.xindexes
        # TODO: benbovy - flexible indexes: update when CFTimeIndex
        # inherits from xarray.Index
        assert isinstance(renamed.xindexes["time_new"].to_pandas_index(), CFTimeIndex)
        assert renamed.xindexes["time_new"].to_pandas_index().name == "time_new"

        # check original has not changed
        assert "time" in orig.xindexes
        assert isinstance(orig.xindexes["time"].to_pandas_index(), CFTimeIndex)
        assert orig.xindexes["time"].to_pandas_index().name == "time"

        # note: rename_dims(time="time_new") drops "ds.indexes"
        renamed = orig.rename_dims()
        assert isinstance(renamed.xindexes["time"].to_pandas_index(), CFTimeIndex)

        renamed = orig.rename_vars()
        assert isinstance(renamed.xindexes["time"].to_pandas_index(), CFTimeIndex)

    def test_rename_does_not_change_DatetimeIndex_type(self) -> None:
        # make sure DatetimeIndex is conderved on rename

        time = pd.date_range(start="2000", periods=6, freq="2MS")
        orig = Dataset(coords={"time": time})

        renamed = orig.rename(time="time_new")
        assert "time_new" in renamed.xindexes
        # TODO: benbovy - flexible indexes: update when DatetimeIndex
        # inherits from xarray.Index?
        assert isinstance(renamed.xindexes["time_new"].to_pandas_index(), DatetimeIndex)
        assert renamed.xindexes["time_new"].to_pandas_index().name == "time_new"

        # check original has not changed
        assert "time" in orig.xindexes
        assert isinstance(orig.xindexes["time"].to_pandas_index(), DatetimeIndex)
        assert orig.xindexes["time"].to_pandas_index().name == "time"

        # note: rename_dims(time="time_new") drops "ds.indexes"
        renamed = orig.rename_dims()
        assert isinstance(renamed.xindexes["time"].to_pandas_index(), DatetimeIndex)

        renamed = orig.rename_vars()
        assert isinstance(renamed.xindexes["time"].to_pandas_index(), DatetimeIndex)

    def test_swap_dims(self) -> None:
        original = Dataset({"x": [1, 2, 3], "y": ("x", list("abc")), "z": 42})
        expected = Dataset({"z": 42}, {"x": ("y", [1, 2, 3]), "y": list("abc")})
        actual = original.swap_dims({"x": "y"})
        assert_identical(expected, actual)
        assert isinstance(actual.variables["y"], IndexVariable)
        assert isinstance(actual.variables["x"], Variable)
        assert actual.xindexes["y"].equals(expected.xindexes["y"])

        roundtripped = actual.swap_dims({"y": "x"})
        assert_identical(original.set_coords("y"), roundtripped)

        with pytest.raises(ValueError, match=r"cannot swap"):
            original.swap_dims({"y": "x"})
        with pytest.raises(ValueError, match=r"replacement dimension"):
            original.swap_dims({"x": "z"})

        expected = Dataset(
            {"y": ("u", list("abc")), "z": 42}, coords={"x": ("u", [1, 2, 3])}
        )
        actual = original.swap_dims({"x": "u"})
        assert_identical(expected, actual)

        # as kwargs
        expected = Dataset(
            {"y": ("u", list("abc")), "z": 42}, coords={"x": ("u", [1, 2, 3])}
        )
        actual = original.swap_dims(x="u")
        assert_identical(expected, actual)

        # handle multiindex case
        midx = pd.MultiIndex.from_arrays([list("aab"), list("yzz")], names=["y1", "y2"])

        original = Dataset({"x": [1, 2, 3], "y": ("x", midx), "z": 42})

        midx_coords = Coordinates.from_pandas_multiindex(midx, "y")
        midx_coords["x"] = ("y", [1, 2, 3])
        expected = Dataset({"z": 42}, midx_coords)

        actual = original.swap_dims({"x": "y"})
        assert_identical(expected, actual)
        assert isinstance(actual.variables["y"], IndexVariable)
        assert isinstance(actual.variables["x"], Variable)
        assert actual.xindexes["y"].equals(expected.xindexes["y"])

    def test_expand_dims_error(self) -> None:
        original = Dataset(
            {
                "x": ("a", np.random.randn(3)),
                "y": (["b", "a"], np.random.randn(4, 3)),
                "z": ("a", np.random.randn(3)),
            },
            coords={
                "a": np.linspace(0, 1, 3),
                "b": np.linspace(0, 1, 4),
                "c": np.linspace(0, 1, 5),
            },
            attrs={"key": "entry"},
        )

        with pytest.raises(ValueError, match=r"already exists"):
            original.expand_dims(dim=["x"])

        # Make sure it raises true error also for non-dimensional coordinates
        # which has dimension.
        original = original.set_coords("z")
        with pytest.raises(ValueError, match=r"already exists"):
            original.expand_dims(dim=["z"])

        original = Dataset(
            {
                "x": ("a", np.random.randn(3)),
                "y": (["b", "a"], np.random.randn(4, 3)),
                "z": ("a", np.random.randn(3)),
            },
            coords={
                "a": np.linspace(0, 1, 3),
                "b": np.linspace(0, 1, 4),
                "c": np.linspace(0, 1, 5),
            },
            attrs={"key": "entry"},
        )
        with pytest.raises(TypeError, match=r"value of new dimension"):
            original.expand_dims({"d": 3.2})
        with pytest.raises(ValueError, match=r"both keyword and positional"):
            original.expand_dims({"d": 4}, e=4)

    def test_expand_dims_int(self) -> None:
        original = Dataset(
            {"x": ("a", np.random.randn(3)), "y": (["b", "a"], np.random.randn(4, 3))},
            coords={
                "a": np.linspace(0, 1, 3),
                "b": np.linspace(0, 1, 4),
                "c": np.linspace(0, 1, 5),
            },
            attrs={"key": "entry"},
        )

        actual = original.expand_dims(["z"], [1])
        expected = Dataset(
            {
                "x": original["x"].expand_dims("z", 1),
                "y": original["y"].expand_dims("z", 1),
            },
            coords={
                "a": np.linspace(0, 1, 3),
                "b": np.linspace(0, 1, 4),
                "c": np.linspace(0, 1, 5),
            },
            attrs={"key": "entry"},
        )
        assert_identical(expected, actual)
        # make sure squeeze restores the original data set.
        roundtripped = actual.squeeze("z")
        assert_identical(original, roundtripped)

        # another test with a negative axis
        actual = original.expand_dims(["z"], [-1])
        expected = Dataset(
            {
                "x": original["x"].expand_dims("z", -1),
                "y": original["y"].expand_dims("z", -1),
            },
            coords={
                "a": np.linspace(0, 1, 3),
                "b": np.linspace(0, 1, 4),
                "c": np.linspace(0, 1, 5),
            },
            attrs={"key": "entry"},
        )
        assert_identical(expected, actual)
        # make sure squeeze restores the original data set.
        roundtripped = actual.squeeze("z")
        assert_identical(original, roundtripped)

    def test_expand_dims_coords(self) -> None:
        original = Dataset({"x": ("a", np.array([1, 2, 3]))})
        expected = Dataset(
            {"x": (("b", "a"), np.array([[1, 2, 3], [1, 2, 3]]))}, coords={"b": [1, 2]}
        )
        actual = original.expand_dims(dict(b=[1, 2]))
        assert_identical(expected, actual)
        assert "b" not in original._coord_names

    def test_expand_dims_existing_scalar_coord(self) -> None:
        original = Dataset({"x": 1}, {"a": 2})
        expected = Dataset({"x": (("a",), [1])}, {"a": [2]})
        actual = original.expand_dims("a")
        assert_identical(expected, actual)

    def test_isel_expand_dims_roundtrip(self) -> None:
        original = Dataset({"x": (("a",), [1])}, {"a": [2]})
        actual = original.isel(a=0).expand_dims("a")
        assert_identical(actual, original)

    def test_expand_dims_mixed_int_and_coords(self) -> None:
        # Test expanding one dimension to have size > 1 that doesn't have
        # coordinates, and also expanding another dimension to have size > 1
        # that DOES have coordinates.
        original = Dataset(
            {"x": ("a", np.random.randn(3)), "y": (["b", "a"], np.random.randn(4, 3))},
            coords={
                "a": np.linspace(0, 1, 3),
                "b": np.linspace(0, 1, 4),
                "c": np.linspace(0, 1, 5),
            },
        )

        actual = original.expand_dims({"d": 4, "e": ["l", "m", "n"]})

        expected = Dataset(
            {
                "x": xr.DataArray(
                    original["x"].values * np.ones([4, 3, 3]),
                    coords=dict(d=range(4), e=["l", "m", "n"], a=np.linspace(0, 1, 3)),
                    dims=["d", "e", "a"],
                ).drop_vars("d"),
                "y": xr.DataArray(
                    original["y"].values * np.ones([4, 3, 4, 3]),
                    coords=dict(
                        d=range(4),
                        e=["l", "m", "n"],
                        b=np.linspace(0, 1, 4),
                        a=np.linspace(0, 1, 3),
                    ),
                    dims=["d", "e", "b", "a"],
                ).drop_vars("d"),
            },
            coords={"c": np.linspace(0, 1, 5)},
        )
        assert_identical(actual, expected)

    def test_expand_dims_kwargs_python36plus(self) -> None:
        original = Dataset(
            {"x": ("a", np.random.randn(3)), "y": (["b", "a"], np.random.randn(4, 3))},
            coords={
                "a": np.linspace(0, 1, 3),
                "b": np.linspace(0, 1, 4),
                "c": np.linspace(0, 1, 5),
            },
            attrs={"key": "entry"},
        )
        other_way = original.expand_dims(e=["l", "m", "n"])
        other_way_expected = Dataset(
            {
                "x": xr.DataArray(
                    original["x"].values * np.ones([3, 3]),
                    coords=dict(e=["l", "m", "n"], a=np.linspace(0, 1, 3)),
                    dims=["e", "a"],
                ),
                "y": xr.DataArray(
                    original["y"].values * np.ones([3, 4, 3]),
                    coords=dict(
                        e=["l", "m", "n"],
                        b=np.linspace(0, 1, 4),
                        a=np.linspace(0, 1, 3),
                    ),
                    dims=["e", "b", "a"],
                ),
            },
            coords={"c": np.linspace(0, 1, 5)},
            attrs={"key": "entry"},
        )
        assert_identical(other_way_expected, other_way)

    @pytest.mark.parametrize("create_index_for_new_dim_flag", [True, False])
    def test_expand_dims_create_index_data_variable(
        self, create_index_for_new_dim_flag
    ):
        # data variables should not gain an index ever
        ds = Dataset({"x": 0})

        if create_index_for_new_dim_flag:
            with pytest.warns(UserWarning, match="No index created"):
                expanded = ds.expand_dims(
                    "x", create_index_for_new_dim=create_index_for_new_dim_flag
                )
        else:
            expanded = ds.expand_dims(
                "x", create_index_for_new_dim=create_index_for_new_dim_flag
            )

        # TODO Can't just create the expected dataset directly using constructor because of GH issue 8959
        expected = Dataset({"x": ("x", [0])}).drop_indexes("x").reset_coords("x")

        assert_identical(expanded, expected, check_default_indexes=False)
        assert expanded.indexes == {}

    def test_expand_dims_create_index_coordinate_variable(self):
        # coordinate variables should gain an index only if create_index_for_new_dim is True (the default)
        ds = Dataset(coords={"x": 0})
        expanded = ds.expand_dims("x")
        expected = Dataset({"x": ("x", [0])})
        assert_identical(expanded, expected)

        expanded_no_index = ds.expand_dims("x", create_index_for_new_dim=False)

        # TODO Can't just create the expected dataset directly using constructor because of GH issue 8959
        expected = Dataset(coords={"x": ("x", [0])}).drop_indexes("x")

        assert_identical(expanded_no_index, expected, check_default_indexes=False)
        assert expanded_no_index.indexes == {}

    def test_expand_dims_create_index_from_iterable(self):
        ds = Dataset(coords={"x": 0})
        expanded = ds.expand_dims(x=[0, 1])
        expected = Dataset({"x": ("x", [0, 1])})
        assert_identical(expanded, expected)

        expanded_no_index = ds.expand_dims(x=[0, 1], create_index_for_new_dim=False)

        # TODO Can't just create the expected dataset directly using constructor because of GH issue 8959
        expected = Dataset(coords={"x": ("x", [0, 1])}).drop_indexes("x")

        assert_identical(expanded, expected, check_default_indexes=False)
        assert expanded_no_index.indexes == {}

    def test_expand_dims_non_nanosecond_conversion(self) -> None:
        # Regression test for https://github.com/pydata/xarray/issues/7493#issuecomment-1953091000
        # todo: test still needed?
        ds = Dataset().expand_dims({"time": [np.datetime64("2018-01-01", "s")]})
        assert ds.time.dtype == np.dtype("datetime64[s]")

    def test_set_index(self) -> None:
        expected = create_test_multiindex()
        mindex = expected["x"].to_index()
        indexes = [mindex.get_level_values(n) for n in mindex.names]
        coords = {idx.name: ("x", idx) for idx in indexes}
        ds = Dataset({}, coords=coords)

        obj = ds.set_index(x=mindex.names)
        assert_identical(obj, expected)

        # ensure pre-existing indexes involved are removed
        # (level_2 should be a coordinate with no index)
        ds = create_test_multiindex()
        coords = {"x": coords["level_1"], "level_2": coords["level_2"]}
        expected = Dataset({}, coords=coords)

        obj = ds.set_index(x="level_1")
        assert_identical(obj, expected)

        # ensure set_index with no existing index and a single data var given
        # doesn't return multi-index
        ds = Dataset(data_vars={"x_var": ("x", [0, 1, 2])})
        expected = Dataset(coords={"x": [0, 1, 2]})
        assert_identical(ds.set_index(x="x_var"), expected)

        with pytest.raises(ValueError, match=r"bar variable\(s\) do not exist"):
            ds.set_index(foo="bar")

        with pytest.raises(ValueError, match=r"dimension mismatch.*"):
            ds.set_index(y="x_var")

        ds = Dataset(coords={"x": 1})
        with pytest.raises(
            ValueError, match=r".*cannot set a PandasIndex.*scalar variable.*"
        ):
            ds.set_index(x="x")

    def test_set_index_deindexed_coords(self) -> None:
        # test de-indexed coordinates are converted to base variable
        # https://github.com/pydata/xarray/issues/6969
        one = ["a", "a", "b", "b"]
        two = [1, 2, 1, 2]
        three = ["c", "c", "d", "d"]
        four = [3, 4, 3, 4]

        midx_12 = pd.MultiIndex.from_arrays([one, two], names=["one", "two"])
        midx_34 = pd.MultiIndex.from_arrays([three, four], names=["three", "four"])

        coords = Coordinates.from_pandas_multiindex(midx_12, "x")
        coords["three"] = ("x", three)
        coords["four"] = ("x", four)
        ds = xr.Dataset(coords=coords)
        actual = ds.set_index(x=["three", "four"])

        coords_expected = Coordinates.from_pandas_multiindex(midx_34, "x")
        coords_expected["one"] = ("x", one)
        coords_expected["two"] = ("x", two)
        expected = xr.Dataset(coords=coords_expected)

        assert_identical(actual, expected)

    def test_reset_index(self) -> None:
        ds = create_test_multiindex()
        mindex = ds["x"].to_index()
        indexes = [mindex.get_level_values(n) for n in mindex.names]
        coords = {idx.name: ("x", idx) for idx in indexes}
        expected = Dataset({}, coords=coords)

        obj = ds.reset_index("x")
        assert_identical(obj, expected, check_default_indexes=False)
        assert len(obj.xindexes) == 0

        ds = Dataset(coords={"y": ("x", [1, 2, 3])})
        with pytest.raises(ValueError, match=r".*not coordinates with an index"):
            ds.reset_index("y")

    def test_reset_index_keep_attrs(self) -> None:
        coord_1 = DataArray([1, 2], dims=["coord_1"], attrs={"attrs": True})
        ds = Dataset({}, {"coord_1": coord_1})
        obj = ds.reset_index("coord_1")
        assert ds.coord_1.attrs == obj.coord_1.attrs
        assert len(obj.xindexes) == 0

    def test_reset_index_drop_dims(self) -> None:
        ds = Dataset(coords={"x": [1, 2]})
        reset = ds.reset_index("x", drop=True)
        assert len(reset.dims) == 0

    @pytest.mark.parametrize(
        ["arg", "drop", "dropped", "converted", "renamed"],
        [
            ("foo", False, [], [], {"bar": "x"}),
            ("foo", True, ["foo"], [], {"bar": "x"}),
            ("x", False, ["x"], ["foo", "bar"], {}),
            ("x", True, ["x", "foo", "bar"], [], {}),
            (["foo", "bar"], False, ["x"], ["foo", "bar"], {}),
            (["foo", "bar"], True, ["x", "foo", "bar"], [], {}),
            (["x", "foo"], False, ["x"], ["foo", "bar"], {}),
            (["foo", "x"], True, ["x", "foo", "bar"], [], {}),
        ],
    )
    def test_reset_index_drop_convert(
        self,
        arg: str | list[str],
        drop: bool,
        dropped: list[str],
        converted: list[str],
        renamed: dict[str, str],
    ) -> None:
        # regressions https://github.com/pydata/xarray/issues/6946 and
        # https://github.com/pydata/xarray/issues/6989
        # check that multi-index dimension or level coordinates are dropped, converted
        # from IndexVariable to Variable or renamed to dimension as expected
        midx = pd.MultiIndex.from_product([["a", "b"], [1, 2]], names=("foo", "bar"))
        midx_coords = Coordinates.from_pandas_multiindex(midx, "x")
        ds = xr.Dataset(coords=midx_coords)
        reset = ds.reset_index(arg, drop=drop)

        for name in dropped:
            assert name not in reset.variables
        for name in converted:
            assert_identical(reset[name].variable, ds[name].variable.to_base_variable())
        for old_name, new_name in renamed.items():
            assert_identical(ds[old_name].variable, reset[new_name].variable)

    def test_reorder_levels(self) -> None:
        ds = create_test_multiindex()
        mindex = ds["x"].to_index()
        assert isinstance(mindex, pd.MultiIndex)
        midx = mindex.reorder_levels(["level_2", "level_1"])
        midx_coords = Coordinates.from_pandas_multiindex(midx, "x")
        expected = Dataset({}, coords=midx_coords)

        # check attrs propagated
        ds["level_1"].attrs["foo"] = "bar"
        expected["level_1"].attrs["foo"] = "bar"

        reindexed = ds.reorder_levels(x=["level_2", "level_1"])
        assert_identical(reindexed, expected)

        ds = Dataset({}, coords={"x": [1, 2]})
        with pytest.raises(ValueError, match=r"has no MultiIndex"):
            ds.reorder_levels(x=["level_1", "level_2"])

    def test_set_xindex(self) -> None:
        ds = Dataset(
            coords={"foo": ("x", ["a", "a", "b", "b"]), "bar": ("x", [0, 1, 2, 3])}
        )

        actual = ds.set_xindex("foo")
        expected = ds.set_index(x="foo").rename_vars(x="foo")
        assert_identical(actual, expected, check_default_indexes=False)

        actual_mindex = ds.set_xindex(["foo", "bar"])
        expected_mindex = ds.set_index(x=["foo", "bar"])
        assert_identical(actual_mindex, expected_mindex)

        class NotAnIndex: ...

        with pytest.raises(TypeError, match=".*not a subclass of xarray.Index"):
            ds.set_xindex("foo", NotAnIndex)  # type: ignore[arg-type]

        with pytest.raises(ValueError, match="those variables don't exist"):
            ds.set_xindex("not_a_coordinate", PandasIndex)

        ds["data_var"] = ("x", [1, 2, 3, 4])

        with pytest.raises(ValueError, match="those variables are data variables"):
            ds.set_xindex("data_var", PandasIndex)

        ds2 = Dataset(coords={"x": ("x", [0, 1, 2, 3])})

        with pytest.raises(ValueError, match="those coordinates already have an index"):
            ds2.set_xindex("x", PandasIndex)

    def test_set_xindex_options(self) -> None:
        ds = Dataset(coords={"foo": ("x", ["a", "a", "b", "b"])})

        class IndexWithOptions(Index):
            def __init__(self, opt):
                self.opt = opt

            @classmethod
            def from_variables(cls, variables, options):
                return cls(options["opt"])

        indexed = ds.set_xindex("foo", IndexWithOptions, opt=1)
        assert indexed.xindexes["foo"].opt == 1  # type: ignore[attr-defined]

    def test_stack(self) -> None:
        ds = Dataset(
            data_vars={"b": (("x", "y"), [[0, 1], [2, 3]])},
            coords={"x": ("x", [0, 1]), "y": ["a", "b"]},
        )

        midx_expected = pd.MultiIndex.from_product(
            [[0, 1], ["a", "b"]], names=["x", "y"]
        )
        midx_coords_expected = Coordinates.from_pandas_multiindex(midx_expected, "z")
        expected = Dataset(
            data_vars={"b": ("z", [0, 1, 2, 3])}, coords=midx_coords_expected
        )
        # check attrs propagated
        ds["x"].attrs["foo"] = "bar"
        expected["x"].attrs["foo"] = "bar"

        actual = ds.stack(z=["x", "y"])
        assert_identical(expected, actual)
        assert list(actual.xindexes) == ["z", "x", "y"]

        actual = ds.stack(z=[...])
        assert_identical(expected, actual)

        # non list dims with ellipsis
        actual = ds.stack(z=(...,))
        assert_identical(expected, actual)

        # ellipsis with given dim
        actual = ds.stack(z=[..., "y"])
        assert_identical(expected, actual)

        midx_expected = pd.MultiIndex.from_product(
            [["a", "b"], [0, 1]], names=["y", "x"]
        )
        midx_coords_expected = Coordinates.from_pandas_multiindex(midx_expected, "z")
        expected = Dataset(
            data_vars={"b": ("z", [0, 2, 1, 3])}, coords=midx_coords_expected
        )
        expected["x"].attrs["foo"] = "bar"

        actual = ds.stack(z=["y", "x"])
        assert_identical(expected, actual)
        assert list(actual.xindexes) == ["z", "y", "x"]

    @pytest.mark.parametrize(
        "create_index,expected_keys",
        [
            (True, ["z", "x", "y"]),
            (False, []),
            (None, ["z", "x", "y"]),
        ],
    )
    def test_stack_create_index(self, create_index, expected_keys) -> None:
        ds = Dataset(
            data_vars={"b": (("x", "y"), [[0, 1], [2, 3]])},
            coords={"x": ("x", [0, 1]), "y": ["a", "b"]},
        )

        actual = ds.stack(z=["x", "y"], create_index=create_index)
        assert list(actual.xindexes) == expected_keys

        # TODO: benbovy (flexible indexes) - test error multiple indexes found
        # along dimension + create_index=True

    def test_stack_multi_index(self) -> None:
        # multi-index on a dimension to stack is discarded too
        midx = pd.MultiIndex.from_product([["a", "b"], [0, 1]], names=("lvl1", "lvl2"))
        coords = Coordinates.from_pandas_multiindex(midx, "x")
        coords["y"] = [0, 1]
        ds = xr.Dataset(
            data_vars={"b": (("x", "y"), [[0, 1], [2, 3], [4, 5], [6, 7]])},
            coords=coords,
        )
        expected = Dataset(
            data_vars={"b": ("z", [0, 1, 2, 3, 4, 5, 6, 7])},
            coords={
                "x": ("z", np.repeat(midx.values, 2)),
                "lvl1": ("z", np.repeat(midx.get_level_values("lvl1"), 2)),
                "lvl2": ("z", np.repeat(midx.get_level_values("lvl2"), 2)),
                "y": ("z", [0, 1, 0, 1] * 2),
            },
        )
        actual = ds.stack(z=["x", "y"], create_index=False)
        assert_identical(expected, actual)
        assert len(actual.xindexes) == 0

        with pytest.raises(ValueError, match=r"cannot create.*wraps a multi-index"):
            ds.stack(z=["x", "y"], create_index=True)

    def test_stack_non_dim_coords(self) -> None:
        ds = Dataset(
            data_vars={"b": (("x", "y"), [[0, 1], [2, 3]])},
            coords={"x": ("x", [0, 1]), "y": ["a", "b"]},
        ).rename_vars(x="xx")

        exp_index = pd.MultiIndex.from_product([[0, 1], ["a", "b"]], names=["xx", "y"])
        exp_coords = Coordinates.from_pandas_multiindex(exp_index, "z")
        expected = Dataset(data_vars={"b": ("z", [0, 1, 2, 3])}, coords=exp_coords)

        actual = ds.stack(z=["x", "y"])
        assert_identical(expected, actual)
        assert list(actual.xindexes) == ["z", "xx", "y"]

    def test_unstack(self) -> None:
        index = pd.MultiIndex.from_product([[0, 1], ["a", "b"]], names=["x", "y"])
        coords = Coordinates.from_pandas_multiindex(index, "z")
        ds = Dataset(data_vars={"b": ("z", [0, 1, 2, 3])}, coords=coords)
        expected = Dataset(
            {"b": (("x", "y"), [[0, 1], [2, 3]]), "x": [0, 1], "y": ["a", "b"]}
        )

        # check attrs propagated
        ds["x"].attrs["foo"] = "bar"
        expected["x"].attrs["foo"] = "bar"

        for dim in ["z", ["z"], None]:
            actual = ds.unstack(dim)
            assert_identical(actual, expected)

    def test_unstack_errors(self) -> None:
        ds = Dataset({"x": [1, 2, 3]})
        with pytest.raises(
            ValueError,
            match=re.escape("Dimensions ('foo',) not found in data dimensions ('x',)"),
        ):
            ds.unstack("foo")
        with pytest.raises(ValueError, match=r".*do not have exactly one multi-index"):
            ds.unstack("x")

        ds = Dataset({"da": [1, 2]}, coords={"y": ("x", [1, 1]), "z": ("x", [0, 0])})
        ds = ds.set_index(x=("y", "z"))

        with pytest.raises(
            ValueError, match="Cannot unstack MultiIndex containing duplicates"
        ):
            ds.unstack("x")

    def test_unstack_fill_value(self) -> None:
        ds = xr.Dataset(
            {"var": (("x",), np.arange(6)), "other_var": (("x",), np.arange(3, 9))},
            coords={"x": [0, 1, 2] * 2, "y": (("x",), ["a"] * 3 + ["b"] * 3)},
        )
        # make ds incomplete
        ds = ds.isel(x=[0, 2, 3, 4]).set_index(index=["x", "y"])
        # test fill_value
        actual1 = ds.unstack("index", fill_value=-1)
        expected1 = ds.unstack("index").fillna(-1).astype(int)
        assert actual1["var"].dtype == int
        assert_equal(actual1, expected1)

        actual2 = ds["var"].unstack("index", fill_value=-1)
        expected2 = ds["var"].unstack("index").fillna(-1).astype(int)
        assert_equal(actual2, expected2)

        actual3 = ds.unstack("index", fill_value={"var": -1, "other_var": 1})
        expected3 = ds.unstack("index").fillna({"var": -1, "other_var": 1}).astype(int)
        assert_equal(actual3, expected3)

    @requires_sparse
    def test_unstack_sparse(self) -> None:
        ds = xr.Dataset(
            {"var": (("x",), np.arange(6))},
            coords={"x": [0, 1, 2] * 2, "y": (("x",), ["a"] * 3 + ["b"] * 3)},
        )
        # make ds incomplete
        ds = ds.isel(x=[0, 2, 3, 4]).set_index(index=["x", "y"])
        # test fill_value
        actual1 = ds.unstack("index", sparse=True)
        expected1 = ds.unstack("index")
        assert isinstance(actual1["var"].data, sparse_array_type)
        assert actual1["var"].variable._to_dense().equals(expected1["var"].variable)
        assert actual1["var"].data.density < 1.0

        actual2 = ds["var"].unstack("index", sparse=True)
        expected2 = ds["var"].unstack("index")
        assert isinstance(actual2.data, sparse_array_type)
        assert actual2.variable._to_dense().equals(expected2.variable)
        assert actual2.data.density < 1.0

        midx = pd.MultiIndex.from_arrays([np.arange(3), np.arange(3)], names=["a", "b"])
        coords = Coordinates.from_pandas_multiindex(midx, "z")
        coords["foo"] = np.arange(4)
        coords["bar"] = np.arange(5)
        ds_eye = Dataset(
            {"var": (("z", "foo", "bar"), np.ones((3, 4, 5)))}, coords=coords
        )
        actual3 = ds_eye.unstack(sparse=True, fill_value=0)
        assert isinstance(actual3["var"].data, sparse_array_type)
        expected3 = xr.Dataset(
            {
                "var": (
                    ("foo", "bar", "a", "b"),
                    np.broadcast_to(np.eye(3, 3), (4, 5, 3, 3)),
                )
            },
            coords={
                "foo": np.arange(4),
                "bar": np.arange(5),
                "a": np.arange(3),
                "b": np.arange(3),
            },
        )
        actual3["var"].data = actual3["var"].data.todense()
        assert_equal(expected3, actual3)

    def test_stack_unstack_fast(self) -> None:
        ds = Dataset(
            {
                "a": ("x", [0, 1]),
                "b": (("x", "y"), [[0, 1], [2, 3]]),
                "x": [0, 1],
                "y": ["a", "b"],
            }
        )
        actual = ds.stack(z=["x", "y"]).unstack("z")
        assert actual.broadcast_equals(ds)

        actual = ds[["b"]].stack(z=["x", "y"]).unstack("z")
        assert actual.identical(ds[["b"]])

    def test_stack_unstack_slow(self) -> None:
        ds = Dataset(
            data_vars={
                "a": ("x", [0, 1]),
                "b": (("x", "y"), [[0, 1], [2, 3]]),
            },
            coords={"x": [0, 1], "y": ["a", "b"]},
        )
        stacked = ds.stack(z=["x", "y"])
        actual = stacked.isel(z=slice(None, None, -1)).unstack("z")
        assert actual.broadcast_equals(ds)

        stacked = ds[["b"]].stack(z=["x", "y"])
        actual = stacked.isel(z=slice(None, None, -1)).unstack("z")
        assert actual.identical(ds[["b"]])

    def test_to_stacked_array_invalid_sample_dims(self) -> None:
        data = xr.Dataset(
            data_vars={"a": (("x", "y"), [[0, 1, 2], [3, 4, 5]]), "b": ("x", [6, 7])},
            coords={"y": ["u", "v", "w"]},
        )
        with pytest.raises(
            ValueError,
            match=r"Variables in the dataset must contain all ``sample_dims`` \(\['y'\]\) but 'b' misses \['y'\]",
        ):
            data.to_stacked_array("features", sample_dims=["y"])

    def test_to_stacked_array_name(self) -> None:
        name = "adf9d"

        # make a two dimensional dataset
        a, b = create_test_stacked_array()
        D = xr.Dataset({"a": a, "b": b})
        sample_dims = ["x"]

        y = D.to_stacked_array("features", sample_dims, name=name)
        assert y.name == name

    def test_to_stacked_array_dtype_dims(self) -> None:
        # make a two dimensional dataset
        a, b = create_test_stacked_array()
        D = xr.Dataset({"a": a, "b": b})
        sample_dims = ["x"]
        y = D.to_stacked_array("features", sample_dims)
        mindex = y.xindexes["features"].to_pandas_index()
        assert isinstance(mindex, pd.MultiIndex)
        assert mindex.levels[1].dtype == D.y.dtype
        assert y.dims == ("x", "features")

    def test_to_stacked_array_to_unstacked_dataset(self) -> None:
        # single dimension: regression test for GH4049
        arr = xr.DataArray(np.arange(3), coords=[("x", [0, 1, 2])])
        data = xr.Dataset({"a": arr, "b": arr})
        stacked = data.to_stacked_array("y", sample_dims=["x"])
        unstacked = stacked.to_unstacked_dataset("y")
        assert_identical(unstacked, data)

        # make a two dimensional dataset
        a, b = create_test_stacked_array()
        D = xr.Dataset({"a": a, "b": b})
        sample_dims = ["x"]
        y = D.to_stacked_array("features", sample_dims).transpose("x", "features")

        x = y.to_unstacked_dataset("features")
        assert_identical(D, x)

        # test on just one sample
        x0 = y[0].to_unstacked_dataset("features")
        d0 = D.isel(x=0)
        assert_identical(d0, x0)

    def test_to_stacked_array_to_unstacked_dataset_different_dimension(self) -> None:
        # test when variables have different dimensionality
        a, b = create_test_stacked_array()
        sample_dims = ["x"]
        D = xr.Dataset({"a": a, "b": b.isel(y=0)})

        y = D.to_stacked_array("features", sample_dims)
        x = y.to_unstacked_dataset("features")
        assert_identical(D, x)

    def test_to_stacked_array_preserves_dtype(self) -> None:
        # regression test for bug found in https://github.com/pydata/xarray/pull/8872#issuecomment-2081218616
        ds = xr.Dataset(
            data_vars={
                "a": (("x", "y"), [[0, 1, 2], [3, 4, 5]]),
                "b": ("x", [6, 7]),
            },
            coords={"y": ["u", "v", "w"]},
        )
        stacked = ds.to_stacked_array("z", sample_dims=["x"])

        # coordinate created from variables names should be of string dtype
        data = np.array(["a", "a", "a", "b"], dtype="<U1")
        expected_stacked_variable = DataArray(name="variable", data=data, dims="z")
        assert_identical(
            stacked.coords["variable"].drop_vars(["z", "variable", "y"]),
            expected_stacked_variable,
        )

    def test_update(self) -> None:
        data = create_test_data(seed=0)
        expected = data.copy()
        var2 = Variable("dim1", np.arange(8))
        actual = data
        actual.update({"var2": var2})
        expected["var2"] = var2
        assert_identical(expected, actual)

        actual = data.copy()
        actual.update(data)
        assert_identical(expected, actual)

        other = Dataset(attrs={"new": "attr"})
        actual = data.copy()
        actual.update(other)
        assert_identical(expected, actual)

    def test_update_overwrite_coords(self) -> None:
        data = Dataset({"a": ("x", [1, 2])}, {"b": 3})
        data.update(Dataset(coords={"b": 4}))
        expected = Dataset({"a": ("x", [1, 2])}, {"b": 4})
        assert_identical(data, expected)

        data = Dataset({"a": ("x", [1, 2])}, {"b": 3})
        data.update(Dataset({"c": 5}, coords={"b": 4}))
        expected = Dataset({"a": ("x", [1, 2]), "c": 5}, {"b": 4})
        assert_identical(data, expected)

        data = Dataset({"a": ("x", [1, 2])}, {"b": 3})
        data.update({"c": DataArray(5, coords={"b": 4})})
        expected = Dataset({"a": ("x", [1, 2]), "c": 5}, {"b": 3})
        assert_identical(data, expected)

    def test_update_multiindex_level(self) -> None:
        data = create_test_multiindex()

        with pytest.raises(
            ValueError, match=r"cannot set or update variable.*corrupt.*index "
        ):
            data.update({"level_1": range(4)})

    def test_update_auto_align(self) -> None:
        ds = Dataset({"x": ("t", [3, 4])}, {"t": [0, 1]})

        expected1 = Dataset(
            {"x": ("t", [3, 4]), "y": ("t", [np.nan, 5])}, {"t": [0, 1]}
        )
        actual1 = ds.copy()
        other1 = {"y": ("t", [5]), "t": [1]}
        with pytest.raises(ValueError, match=r"conflicting sizes"):
            actual1.update(other1)
        actual1.update(Dataset(other1))
        assert_identical(expected1, actual1)

        actual2 = ds.copy()
        other2 = Dataset({"y": ("t", [5]), "t": [100]})
        actual2.update(other2)
        expected2 = Dataset(
            {"x": ("t", [3, 4]), "y": ("t", [np.nan] * 2)}, {"t": [0, 1]}
        )
        assert_identical(expected2, actual2)

    def test_getitem(self) -> None:
        data = create_test_data()
        assert isinstance(data["var1"], DataArray)
        assert_equal(data["var1"].variable, data.variables["var1"])
        with pytest.raises(KeyError):
            data["notfound"]
        with pytest.raises(KeyError):
            data[["var1", "notfound"]]
        with pytest.raises(
            KeyError,
            match=r"Hint: use a list to select multiple variables, for example `ds\[\['var1', 'var2'\]\]`",
        ):
            data["var1", "var2"]

        actual1 = data[["var1", "var2"]]
        expected1 = Dataset({"var1": data["var1"], "var2": data["var2"]})
        assert_equal(expected1, actual1)

        actual2 = data["numbers"]
        expected2 = DataArray(
            data["numbers"].variable,
            {"dim3": data["dim3"], "numbers": data["numbers"]},
            dims="dim3",
            name="numbers",
        )
        assert_identical(expected2, actual2)

        actual3 = data[dict(dim1=0)]
        expected3 = data.isel(dim1=0)
        assert_identical(expected3, actual3)

    def test_getitem_hashable(self) -> None:
        data = create_test_data()
        data[(3, 4)] = data["var1"] + 1
        expected = data["var1"] + 1
        expected.name = (3, 4)
        assert_identical(expected, data[(3, 4)])
        with pytest.raises(KeyError, match=r"('var1', 'var2')"):
            data[("var1", "var2")]

    def test_getitem_multiple_dtype(self) -> None:
        keys = ["foo", 1]
        dataset = Dataset({key: ("dim0", range(1)) for key in keys})
        assert_identical(dataset, dataset[keys])

    def test_virtual_variables_default_coords(self) -> None:
        dataset = Dataset({"foo": ("x", range(10))})
        expected1 = DataArray(range(10), dims="x", name="x")
        actual1 = dataset["x"]
        assert_identical(expected1, actual1)
        assert isinstance(actual1.variable, IndexVariable)

        actual2 = dataset[["x", "foo"]]
        expected2 = dataset.assign_coords(x=range(10))
        assert_identical(expected2, actual2)

    def test_virtual_variables_time(self) -> None:
        # access virtual variables
        data = create_test_data()
        index = data.variables["time"].to_index()
        assert isinstance(index, pd.DatetimeIndex)
        assert_array_equal(data["time.month"].values, index.month)
        assert_array_equal(data["time.season"].values, "DJF")
        # test virtual variable math
        assert_array_equal(data["time.dayofyear"] + 1, 2 + np.arange(20))
        assert_array_equal(np.sin(data["time.dayofyear"]), np.sin(1 + np.arange(20)))
        # ensure they become coordinates
        expected = Dataset({}, {"dayofyear": data["time.dayofyear"]})
        actual = data[["time.dayofyear"]]
        assert_equal(expected, actual)
        # non-coordinate variables
        ds = Dataset({"t": ("x", pd.date_range("2000-01-01", periods=3))})
        assert (ds["t.year"] == 2000).all()

    def test_virtual_variable_same_name(self) -> None:
        # regression test for GH367
        times = pd.date_range("2000-01-01", freq="h", periods=5)
        data = Dataset({"time": times})
        actual = data["time.time"]
        expected = DataArray(times.time, [("time", times)], name="time")
        assert_identical(actual, expected)

    def test_time_season(self) -> None:
        time = xr.date_range("2000-01-01", periods=12, freq="ME", use_cftime=False)
        ds = Dataset({"t": time})
        seas = ["DJF"] * 2 + ["MAM"] * 3 + ["JJA"] * 3 + ["SON"] * 3 + ["DJF"]
        assert_array_equal(seas, ds["t.season"])

    def test_slice_virtual_variable(self) -> None:
        data = create_test_data()
        assert_equal(
            data["time.dayofyear"][:10].variable, Variable(["time"], 1 + np.arange(10))
        )
        assert_equal(data["time.dayofyear"][0].variable, Variable([], 1))

    def test_setitem(self) -> None:
        # assign a variable
        var = Variable(["dim1"], np.random.randn(8))
        data1 = create_test_data()
        data1["A"] = var
        data2 = data1.copy()
        data2["A"] = var
        assert_identical(data1, data2)
        # assign a dataset array
        dv = 2 * data2["A"]
        data1["B"] = dv.variable
        data2["B"] = dv
        assert_identical(data1, data2)
        # can't assign an ND array without dimensions
        with pytest.raises(ValueError, match=r"without explicit dimension names"):
            data2["C"] = var.values.reshape(2, 4)
        # but can assign a 1D array
        data1["C"] = var.values
        data2["C"] = ("C", var.values)
        assert_identical(data1, data2)
        # can assign a scalar
        data1["scalar"] = 0
        data2["scalar"] = ([], 0)
        assert_identical(data1, data2)
        # can't use the same dimension name as a scalar var
        with pytest.raises(ValueError, match=r"already exists as a scalar"):
            data1["newvar"] = ("scalar", [3, 4, 5])
        # can't resize a used dimension
        with pytest.raises(ValueError, match=r"conflicting dimension sizes"):
            data1["dim1"] = data1["dim1"][:5]
        # override an existing value
        data1["A"] = 3 * data2["A"]
        assert_equal(data1["A"], 3 * data2["A"])
        # can't assign a dataset to a single key
        with pytest.raises(TypeError, match="Cannot assign a Dataset to a single key"):
            data1["D"] = xr.Dataset()

        # test assignment with positional and label-based indexing
        data3 = data1[["var1", "var2"]]
        data3["var3"] = data3.var1.isel(dim1=0)
        data4 = data3.copy()
        err_msg = (
            "can only set locations defined by dictionaries from Dataset.loc. Got: a"
        )
        with pytest.raises(TypeError, match=err_msg):
            data1.loc["a"] = 0
        err_msg = r"Variables \['A', 'B', 'scalar'\] in new values not available in original dataset:"
        with pytest.raises(ValueError, match=err_msg):
            data4[{"dim2": 1}] = data1[{"dim2": 2}]
        err_msg = "Variable 'var3': indexer {'dim2': 0} not available"
        with pytest.raises(ValueError, match=err_msg):
            data1[{"dim2": 0}] = 0.0
        err_msg = "Variable 'var1': indexer {'dim2': 10} not available"
        with pytest.raises(ValueError, match=err_msg):
            data4[{"dim2": 10}] = data3[{"dim2": 2}]
        err_msg = "Variable 'var1': dimension 'dim2' appears in new values"
        with pytest.raises(KeyError, match=err_msg):
            data4[{"dim2": 2}] = data3[{"dim2": [2]}]
        err_msg = (
            "Variable 'var2': dimension order differs between original and new data"
        )
        data3["var2"] = data3["var2"].T
        with pytest.raises(ValueError, match=err_msg):
            data4[{"dim2": [2, 3]}] = data3[{"dim2": [2, 3]}]
        data3["var2"] = data3["var2"].T
        err_msg = r"cannot align objects.*not equal along these coordinates.*"
        with pytest.raises(ValueError, match=err_msg):
            data4[{"dim2": [2, 3]}] = data3[{"dim2": [2, 3, 4]}]
        err_msg = "Dataset assignment only accepts DataArrays, Datasets, and scalars."
        with pytest.raises(TypeError, match=err_msg):
            data4[{"dim2": [2, 3]}] = data3["var1"][{"dim2": [3, 4]}].values
        data5 = data4.astype(str)
        data5["var4"] = data4["var1"]
        # convert to `np.str_('a')` once `numpy<2.0` has been dropped
        err_msg = "could not convert string to float: .*'a'.*"
        with pytest.raises(ValueError, match=err_msg):
            data5[{"dim2": 1}] = "a"

        data4[{"dim2": 0}] = 0.0
        data4[{"dim2": 1}] = data3[{"dim2": 2}]
        data4.loc[{"dim2": 1.5}] = 1.0
        data4.loc[{"dim2": 2.0}] = data3.loc[{"dim2": 2.5}]
        for v, dat3 in data3.items():
            dat4 = data4[v]
            assert_array_equal(dat4[{"dim2": 0}], 0.0)
            assert_array_equal(dat4[{"dim2": 1}], dat3[{"dim2": 2}])
            assert_array_equal(dat4.loc[{"dim2": 1.5}], 1.0)
            assert_array_equal(dat4.loc[{"dim2": 2.0}], dat3.loc[{"dim2": 2.5}])
            unchanged = [1.0, 2.5, 3.0, 3.5, 4.0]
            assert_identical(
                dat4.loc[{"dim2": unchanged}], dat3.loc[{"dim2": unchanged}]
            )

    def test_setitem_pandas(self) -> None:
        ds = self.make_example_math_dataset()
        ds["x"] = np.arange(3)
        ds_copy = ds.copy()
        series = ds["bar"].to_pandas()
        # to_pandas will actually give the result where the internal array of the series is a NumpyExtensionArray
        # but ds["bar"] is a numpy array.
        # TODO: should assert_equal be updated to handle?
        assert (ds["bar"] == series).all()
        del ds["bar"]
        del ds_copy["bar"]
        assert_equal(ds, ds_copy)

    def test_setitem_auto_align(self) -> None:
        ds = Dataset()
        ds["x"] = ("y", range(3))
        ds["y"] = 1 + np.arange(3)
        expected = Dataset({"x": ("y", range(3)), "y": 1 + np.arange(3)})
        assert_identical(ds, expected)

        ds["y"] = DataArray(range(3), dims="y")
        expected = Dataset({"x": ("y", range(3))}, {"y": range(3)})
        assert_identical(ds, expected)

        ds["x"] = DataArray([1, 2], coords=[("y", [0, 1])])
        expected = Dataset({"x": ("y", [1, 2, np.nan])}, {"y": range(3)})
        assert_identical(ds, expected)

        ds["x"] = 42
        expected = Dataset({"x": 42, "y": range(3)})
        assert_identical(ds, expected)

        ds["x"] = DataArray([4, 5, 6, 7], coords=[("y", [0, 1, 2, 3])])
        expected = Dataset({"x": ("y", [4, 5, 6])}, {"y": range(3)})
        assert_identical(ds, expected)

    def test_setitem_dimension_override(self) -> None:
        # regression test for GH-3377
        ds = xr.Dataset({"x": [0, 1, 2]})
        ds["x"] = ds["x"][:2]
        expected = Dataset({"x": [0, 1]})
        assert_identical(ds, expected)

        ds = xr.Dataset({"x": [0, 1, 2]})
        ds["x"] = np.array([0, 1])
        assert_identical(ds, expected)

        ds = xr.Dataset({"x": [0, 1, 2]})
        ds.coords["x"] = [0, 1]
        assert_identical(ds, expected)

    def test_setitem_with_coords(self) -> None:
        # Regression test for GH:2068
        ds = create_test_data()

        other = DataArray(
            np.arange(10), dims="dim3", coords={"numbers": ("dim3", np.arange(10))}
        )
        expected = ds.copy()
        expected["var3"] = other.drop_vars("numbers")
        actual = ds.copy()
        actual["var3"] = other
        assert_identical(expected, actual)
        assert "numbers" in other.coords  # should not change other

        # with alignment
        other = ds["var3"].isel(dim3=slice(1, -1))
        other["numbers"] = ("dim3", np.arange(8))
        actual = ds.copy()
        actual["var3"] = other
        assert "numbers" in other.coords  # should not change other
        expected = ds.copy()
        expected["var3"] = ds["var3"].isel(dim3=slice(1, -1))
        assert_identical(expected, actual)

        # with non-duplicate coords
        other = ds["var3"].isel(dim3=slice(1, -1))
        other["numbers"] = ("dim3", np.arange(8))
        other["position"] = ("dim3", np.arange(8))
        actual = ds.copy()
        actual["var3"] = other
        assert "position" in actual
        assert "position" in other.coords

        # assigning a coordinate-only dataarray
        actual = ds.copy()
        other = actual["numbers"]
        other[0] = 10
        actual["numbers"] = other
        assert actual["numbers"][0] == 10

        # GH: 2099
        ds = Dataset(
            {"var": ("x", [1, 2, 3])},
            coords={"x": [0, 1, 2], "z1": ("x", [1, 2, 3]), "z2": ("x", [1, 2, 3])},
        )
        ds["var"] = ds["var"] * 2
        assert np.allclose(ds["var"], [2, 4, 6])

    def test_setitem_align_new_indexes(self) -> None:
        ds = Dataset({"foo": ("x", [1, 2, 3])}, {"x": [0, 1, 2]})
        ds["bar"] = DataArray([2, 3, 4], [("x", [1, 2, 3])])
        expected = Dataset(
            {"foo": ("x", [1, 2, 3]), "bar": ("x", [np.nan, 2, 3])}, {"x": [0, 1, 2]}
        )
        assert_identical(ds, expected)

    def test_setitem_vectorized(self) -> None:
        # Regression test for GH:7030
        # Positional indexing
        da = xr.DataArray(np.r_[:120].reshape(2, 3, 4, 5), dims=["a", "b", "c", "d"])
        ds = xr.Dataset({"da": da})
        b = xr.DataArray([[0, 0], [1, 0]], dims=["u", "v"])
        c = xr.DataArray([[0, 1], [2, 3]], dims=["u", "v"])
        w = xr.DataArray([-1, -2], dims=["u"])
        index = dict(b=b, c=c)
        ds[index] = xr.Dataset({"da": w})
        assert (ds[index]["da"] == w).all()

        # Indexing with coordinates
        da = xr.DataArray(np.r_[:120].reshape(2, 3, 4, 5), dims=["a", "b", "c", "d"])
        ds = xr.Dataset({"da": da})
        ds.coords["b"] = [2, 4, 6]
        b = xr.DataArray([[2, 2], [4, 2]], dims=["u", "v"])
        c = xr.DataArray([[0, 1], [2, 3]], dims=["u", "v"])
        w = xr.DataArray([-1, -2], dims=["u"])
        index = dict(b=b, c=c)
        ds.loc[index] = xr.Dataset({"da": w}, coords={"b": ds.coords["b"]})
        assert (ds.loc[index]["da"] == w).all()

    @pytest.mark.parametrize("dtype", [str, bytes])
    def test_setitem_str_dtype(self, dtype) -> None:
        ds = xr.Dataset(coords={"x": np.array(["x", "y"], dtype=dtype)})
        # test Dataset update
        ds["foo"] = xr.DataArray(np.array([0, 0]), dims=["x"])

        assert np.issubdtype(ds.x.dtype, dtype)

    def test_setitem_using_list(self) -> None:
        # assign a list of variables
        var1 = Variable(["dim1"], np.random.randn(8))
        var2 = Variable(["dim1"], np.random.randn(8))
        actual = create_test_data()
        expected = actual.copy()
        expected["A"] = var1
        expected["B"] = var2
        actual[["A", "B"]] = [var1, var2]
        assert_identical(actual, expected)
        # assign a list of dataset arrays
        dv = 2 * expected[["A", "B"]]
        actual[["C", "D"]] = [d.variable for d in dv.data_vars.values()]
        expected[["C", "D"]] = dv
        assert_identical(actual, expected)

    @pytest.mark.parametrize(
        "var_list, data, error_regex",
        [
            (
                ["A", "B"],
                [Variable(["dim1"], np.random.randn(8))],
                r"Different lengths",
            ),
            ([], [Variable(["dim1"], np.random.randn(8))], r"Empty list of variables"),
            (["A", "B"], xr.DataArray([1, 2]), r"assign single DataArray"),
        ],
    )
    def test_setitem_using_list_errors(self, var_list, data, error_regex) -> None:
        actual = create_test_data()
        with pytest.raises(ValueError, match=error_regex):
            actual[var_list] = data

    def test_assign(self) -> None:
        ds = Dataset()
        actual = ds.assign(x=[0, 1, 2], y=2)
        expected = Dataset({"x": [0, 1, 2], "y": 2})
        assert_identical(actual, expected)
        assert list(actual.variables) == ["x", "y"]
        assert_identical(ds, Dataset())

        actual = actual.assign(y=lambda ds: ds.x**2)
        expected = Dataset({"y": ("x", [0, 1, 4]), "x": [0, 1, 2]})
        assert_identical(actual, expected)

        actual = actual.assign_coords(z=2)
        expected = Dataset({"y": ("x", [0, 1, 4])}, {"z": 2, "x": [0, 1, 2]})
        assert_identical(actual, expected)

    def test_assign_coords(self) -> None:
        ds = Dataset()

        actual = ds.assign(x=[0, 1, 2], y=2)
        actual = actual.assign_coords(x=list("abc"))
        expected = Dataset({"x": list("abc"), "y": 2})
        assert_identical(actual, expected)

        actual = ds.assign(x=[0, 1, 2], y=[2, 3])
        actual = actual.assign_coords({"y": [2.0, 3.0]})
        expected = ds.assign(x=[0, 1, 2], y=[2.0, 3.0])
        assert_identical(actual, expected)

    def test_assign_attrs(self) -> None:
        expected = Dataset(attrs=dict(a=1, b=2))
        new = Dataset()
        actual = new.assign_attrs(a=1, b=2)
        assert_identical(actual, expected)
        assert new.attrs == {}

        expected.attrs["c"] = 3
        new_actual = actual.assign_attrs({"c": 3})
        assert_identical(new_actual, expected)
        assert actual.attrs == dict(a=1, b=2)

    def test_drop_attrs(self) -> None:
        # Simple example
        ds = Dataset().assign_attrs(a=1, b=2)
        original = ds.copy()
        expected = Dataset()
        result = ds.drop_attrs()
        assert_identical(result, expected)

        # Doesn't change original
        assert_identical(ds, original)

        # Example with variables and coords with attrs, and a multiindex. (arguably
        # should have used a canonical dataset with all the features we're should
        # support...)
        var = Variable("x", [1, 2, 3], attrs=dict(x=1, y=2))
        idx = IndexVariable("y", [1, 2, 3], attrs=dict(c=1, d=2))
        mx = xr.Coordinates.from_pandas_multiindex(
            pd.MultiIndex.from_tuples([(1, 2), (3, 4)], names=["d", "e"]), "z"
        )
        ds = Dataset(dict(var1=var), coords=dict(y=idx, z=mx)).assign_attrs(a=1, b=2)
        assert ds.attrs != {}
        assert ds["var1"].attrs != {}
        assert ds["y"].attrs != {}
        assert ds.coords["y"].attrs != {}

        original = ds.copy(deep=True)
        result = ds.drop_attrs()

        assert result.attrs == {}
        assert result["var1"].attrs == {}
        assert result["y"].attrs == {}
        assert list(result.data_vars) == list(ds.data_vars)
        assert list(result.coords) == list(ds.coords)

        # Doesn't change original
        assert_identical(ds, original)
        # Specifically test that the attrs on the coords are still there. (The index
        # can't currently contain `attrs`, so we can't test those.)
        assert ds.coords["y"].attrs != {}

        # Test for deep=False
        result_shallow = ds.drop_attrs(deep=False)
        assert result_shallow.attrs == {}
        assert result_shallow["var1"].attrs != {}
        assert result_shallow["y"].attrs != {}
        assert list(result.data_vars) == list(ds.data_vars)
        assert list(result.coords) == list(ds.coords)

    def test_assign_multiindex_level(self) -> None:
        data = create_test_multiindex()
        with pytest.raises(ValueError, match=r"cannot drop or update.*corrupt.*index "):
            data.assign(level_1=range(4))
            data.assign_coords(level_1=range(4))

    def test_assign_new_multiindex(self) -> None:
        midx = pd.MultiIndex.from_arrays([["a", "a", "b", "b"], [0, 1, 0, 1]])
        midx_coords = Coordinates.from_pandas_multiindex(midx, "x")

        ds = Dataset(coords={"x": [1, 2]})
        expected = Dataset(coords=midx_coords)

        with pytest.warns(
            FutureWarning,
            match=".*`pandas.MultiIndex`.*no longer be implicitly promoted.*",
        ):
            actual = ds.assign(x=midx)
        assert_identical(actual, expected)

    @pytest.mark.parametrize("orig_coords", [{}, {"x": range(4)}])
    def test_assign_coords_new_multiindex(self, orig_coords) -> None:
        ds = Dataset(coords=orig_coords)
        midx = pd.MultiIndex.from_arrays(
            [["a", "a", "b", "b"], [0, 1, 0, 1]], names=("one", "two")
        )
        midx_coords = Coordinates.from_pandas_multiindex(midx, "x")

        expected = Dataset(coords=midx_coords)

        with pytest.warns(
            FutureWarning,
            match=".*`pandas.MultiIndex`.*no longer be implicitly promoted.*",
        ):
            actual = ds.assign_coords({"x": midx})
        assert_identical(actual, expected)

        actual = ds.assign_coords(midx_coords)
        assert_identical(actual, expected)

    def test_assign_coords_existing_multiindex(self) -> None:
        data = create_test_multiindex()
        with pytest.warns(
            FutureWarning, match=r"updating coordinate.*MultiIndex.*inconsistent"
        ):
            updated = data.assign_coords(x=range(4))
        # https://github.com/pydata/xarray/issues/7097 (coord names updated)
        assert len(updated.coords) == 1

        with pytest.warns(
            FutureWarning, match=r"updating coordinate.*MultiIndex.*inconsistent"
        ):
            updated = data.assign(x=range(4))
        # https://github.com/pydata/xarray/issues/7097 (coord names updated)
        assert len(updated.coords) == 1

    def test_assign_all_multiindex_coords(self) -> None:
        data = create_test_multiindex()
        actual = data.assign(x=range(4), level_1=range(4), level_2=range(4))
        # no error but multi-index dropped in favor of single indexes for each level
        assert (
            actual.xindexes["x"]
            is not actual.xindexes["level_1"]
            is not actual.xindexes["level_2"]
        )

    def test_assign_coords_custom_index_side_effect(self) -> None:
        # test that assigning new coordinates do not reset other dimension coord indexes
        # to default (pandas) index (https://github.com/pydata/xarray/issues/7346)
        class CustomIndex(PandasIndex):
            pass

        ds = (
            Dataset(coords={"x": [1, 2, 3]})
            .drop_indexes("x")
            .set_xindex("x", CustomIndex)
        )
        actual = ds.assign_coords(y=[4, 5, 6])
        assert isinstance(actual.xindexes["x"], CustomIndex)

    def test_assign_coords_custom_index(self) -> None:
        class CustomIndex(Index):
            pass

        coords = Coordinates(
            coords={"x": ("x", [1, 2, 3])}, indexes={"x": CustomIndex()}
        )
        ds = Dataset()
        actual = ds.assign_coords(coords)
        assert isinstance(actual.xindexes["x"], CustomIndex)

    def test_assign_coords_no_default_index(self) -> None:
        coords = Coordinates({"y": [1, 2, 3]}, indexes={})
        ds = Dataset()
        actual = ds.assign_coords(coords)
        expected = coords.to_dataset()
        assert_identical(expected, actual, check_default_indexes=False)
        assert "y" not in actual.xindexes

    def test_merge_multiindex_level(self) -> None:
        data = create_test_multiindex()

        other = Dataset({"level_1": ("x", [0, 1])})
        with pytest.raises(ValueError, match=r".*conflicting dimension sizes.*"):
            data.merge(other)

        other = Dataset({"level_1": ("x", range(4))})
        with pytest.raises(
            ValueError, match=r"unable to determine.*coordinates or not.*"
        ):
            data.merge(other)

        # `other` Dataset coordinates are ignored (bug or feature?)
        other = Dataset(coords={"level_1": ("x", range(4))})
        assert_identical(data.merge(other), data)

    def test_setitem_original_non_unique_index(self) -> None:
        # regression test for GH943
        original = Dataset({"data": ("x", np.arange(5))}, coords={"x": [0, 1, 2, 0, 1]})
        expected = Dataset({"data": ("x", np.arange(5))}, {"x": range(5)})

        actual = original.copy()
        actual["x"] = list(range(5))
        assert_identical(actual, expected)

        actual = original.copy()
        actual["x"] = ("x", list(range(5)))
        assert_identical(actual, expected)

        actual = original.copy()
        actual.coords["x"] = list(range(5))
        assert_identical(actual, expected)

    def test_setitem_both_non_unique_index(self) -> None:
        # regression test for GH956
        names = ["joaquin", "manolo", "joaquin"]
        values = np.random.randint(0, 256, (3, 4, 4))
        array = DataArray(
            values, dims=["name", "row", "column"], coords=[names, range(4), range(4)]
        )
        expected = Dataset({"first": array, "second": array})
        actual = array.rename("first").to_dataset()
        actual["second"] = array
        assert_identical(expected, actual)

    def test_setitem_multiindex_level(self) -> None:
        data = create_test_multiindex()
        with pytest.raises(
            ValueError, match=r"cannot set or update variable.*corrupt.*index "
        ):
            data["level_1"] = range(4)

    def test_delitem(self) -> None:
        data = create_test_data()
        all_items = set(data.variables)
        assert set(data.variables) == all_items
        del data["var1"]
        assert set(data.variables) == all_items - {"var1"}
        del data["numbers"]
        assert set(data.variables) == all_items - {"var1", "numbers"}
        assert "numbers" not in data.coords

        expected = Dataset()
        actual = Dataset({"y": ("x", [1, 2])})
        del actual["y"]
        assert_identical(expected, actual)

    def test_delitem_multiindex_level(self) -> None:
        data = create_test_multiindex()
        with pytest.raises(
            ValueError, match=r"cannot remove coordinate.*corrupt.*index "
        ):
            del data["level_1"]

    def test_squeeze(self) -> None:
        data = Dataset({"foo": (["x", "y", "z"], [[[1], [2]]])})
        test_args: list[list] = [[], [["x"]], [["x", "z"]]]
        for args in test_args:

            def get_args(args, v):
                return [set(args[0]) & set(v.dims)] if args else []

            expected = Dataset(
                {k: v.squeeze(*get_args(args, v)) for k, v in data.variables.items()}
            )
            expected = expected.set_coords(data.coords)
            assert_identical(expected, data.squeeze(*args))
        # invalid squeeze
        with pytest.raises(ValueError, match=r"cannot select a dimension"):
            data.squeeze("y")

    def test_squeeze_drop(self) -> None:
        data = Dataset({"foo": ("x", [1])}, {"x": [0]})
        expected = Dataset({"foo": 1})
        selected = data.squeeze(drop=True)
        assert_identical(expected, selected)

        expected = Dataset({"foo": 1}, {"x": 0})
        selected = data.squeeze(drop=False)
        assert_identical(expected, selected)

        data = Dataset({"foo": (("x", "y"), [[1]])}, {"x": [0], "y": [0]})
        expected = Dataset({"foo": 1})
        selected = data.squeeze(drop=True)
        assert_identical(expected, selected)

        expected = Dataset({"foo": ("x", [1])}, {"x": [0]})
        selected = data.squeeze(dim="y", drop=True)
        assert_identical(expected, selected)

        data = Dataset({"foo": (("x",), [])}, {"x": []})
        selected = data.squeeze(drop=True)
        assert_identical(data, selected)

    def test_to_dataarray(self) -> None:
        ds = Dataset(
            {"a": 1, "b": ("x", [1, 2, 3])},
            coords={"c": 42},
            attrs={"Conventions": "None"},
        )
        data = [[1, 1, 1], [1, 2, 3]]
        coords = {"c": 42, "variable": ["a", "b"]}
        dims = ("variable", "x")
        expected = DataArray(data, coords, dims, attrs=ds.attrs)
        actual = ds.to_dataarray()
        assert_identical(expected, actual)

        actual = ds.to_dataarray("abc", name="foo")
        expected = expected.rename({"variable": "abc"}).rename("foo")
        assert_identical(expected, actual)

    def test_to_and_from_dataframe(self) -> None:
        x = np.random.randn(10)
        y = np.random.randn(10)
        t = list("abcdefghij")
        cat = pd.Categorical(["a", "b"] * 5)
        ds = Dataset({"a": ("t", x), "b": ("t", y), "t": ("t", t), "cat": ("t", cat)})
        expected = pd.DataFrame(
            np.array([x, y]).T, columns=["a", "b"], index=pd.Index(t, name="t")
        )
        expected["cat"] = cat
        actual = ds.to_dataframe()
        # use the .equals method to check all DataFrame metadata
        assert expected.equals(actual), (expected, actual)

        # verify coords are included
        actual = ds.set_coords("b").to_dataframe()
        assert expected.equals(actual), (expected, actual)

        # check roundtrip
        assert_identical(ds, Dataset.from_dataframe(actual))
        assert isinstance(ds["cat"].variable.data.dtype, pd.CategoricalDtype)
        # test a case with a MultiIndex
        w = np.random.randn(2, 3)
        cat = pd.Categorical(["a", "a", "c"])
        ds = Dataset({"w": (("x", "y"), w), "cat": ("y", cat)})
        ds["y"] = ("y", list("abc"))
        exp_index = pd.MultiIndex.from_arrays(
            [[0, 0, 0, 1, 1, 1], ["a", "b", "c", "a", "b", "c"]], names=["x", "y"]
        )
        expected = pd.DataFrame(
            {"w": w.reshape(-1), "cat": pd.Categorical(["a", "a", "c", "a", "a", "c"])},
            index=exp_index,
        )
        actual = ds.to_dataframe()
        assert expected.equals(actual)

        # check roundtrip
        # from_dataframe attempts to broadcast across because it doesn't know better, so cat must be converted
        ds["cat"] = (("x", "y"), np.stack((ds["cat"].to_numpy(), ds["cat"].to_numpy())))
        assert_identical(ds.assign_coords(x=[0, 1]), Dataset.from_dataframe(actual))

        # Check multiindex reordering
        new_order = ["x", "y"]
        # revert broadcasting fix above for 1d arrays
        ds["cat"] = ("y", cat)
        actual = ds.to_dataframe(dim_order=new_order)
        assert expected.equals(actual)

        new_order = ["y", "x"]
        exp_index = pd.MultiIndex.from_arrays(
            [["a", "a", "b", "b", "c", "c"], [0, 1, 0, 1, 0, 1]], names=["y", "x"]
        )
        expected = pd.DataFrame(
            {
                "w": w.transpose().reshape(-1),
                "cat": pd.Categorical(["a", "a", "a", "a", "c", "c"]),
            },
            index=exp_index,
        )
        actual = ds.to_dataframe(dim_order=new_order)
        assert expected.equals(actual)

        invalid_order = ["x"]
        with pytest.raises(
            ValueError, match="does not match the set of dimensions of this"
        ):
            ds.to_dataframe(dim_order=invalid_order)

        invalid_order = ["x", "z"]
        with pytest.raises(
            ValueError, match="does not match the set of dimensions of this"
        ):
            ds.to_dataframe(dim_order=invalid_order)

        # check pathological cases
        df = pd.DataFrame([1])
        actual_ds = Dataset.from_dataframe(df)
        expected_ds = Dataset({0: ("index", [1])}, {"index": [0]})
        assert_identical(expected_ds, actual_ds)

        df = pd.DataFrame()
        actual_ds = Dataset.from_dataframe(df)
        expected_ds = Dataset(coords={"index": []})
        assert_identical(expected_ds, actual_ds)

        # GH697
        df = pd.DataFrame({"A": []})
        actual_ds = Dataset.from_dataframe(df)
        expected_ds = Dataset({"A": DataArray([], dims=("index",))}, {"index": []})
        assert_identical(expected_ds, actual_ds)

        # regression test for GH278
        # use int64 to ensure consistent results for the pandas .equals method
        # on windows (which requires the same dtype)
        ds = Dataset({"x": pd.Index(["bar"]), "a": ("y", np.array([1], "int64"))}).isel(
            x=0
        )
        # use .loc to ensure consistent results on Python 3
        actual = ds.to_dataframe().loc[:, ["a", "x"]]
        expected = pd.DataFrame(
            [[1, "bar"]], index=pd.Index([0], name="y"), columns=["a", "x"]
        )
        assert expected.equals(actual), (expected, actual)

        ds = Dataset({"x": np.array([0], "int64"), "y": np.array([1], "int64")})
        actual = ds.to_dataframe()
        idx = pd.MultiIndex.from_arrays([[0], [1]], names=["x", "y"])
        expected = pd.DataFrame([[]], index=idx)
        assert expected.equals(actual), (expected, actual)

    def test_from_dataframe_categorical_dtype_index(self) -> None:
        cat = pd.Categorical(list("abcd"))
        df = pd.DataFrame({"f": cat}, index=cat)
        ds = df.to_xarray()
        restored = ds.to_dataframe()
        df.index.name = (
            "index"  # restored gets the name because it has the coord with the name
        )
        pd.testing.assert_frame_equal(df, restored)

    def test_from_dataframe_categorical_index(self) -> None:
        cat = pd.CategoricalDtype(
            categories=["foo", "bar", "baz", "qux", "quux", "corge"]
        )
        i1 = pd.Series(["foo", "bar", "foo"], dtype=cat)
        i2 = pd.Series(["bar", "bar", "baz"], dtype=cat)

        df = pd.DataFrame({"i1": i1, "i2": i2, "values": [1, 2, 3]})
        ds = df.set_index("i1").to_xarray()
        assert len(ds["i1"]) == 3

        ds = df.set_index(["i1", "i2"]).to_xarray()
        assert len(ds["i1"]) == 2
        assert len(ds["i2"]) == 2

    def test_from_dataframe_categorical_index_string_categories(self) -> None:
        cat = pd.CategoricalIndex(
            pd.Categorical.from_codes(
                np.array([1, 1, 0, 2], dtype=np.int64),  # type: ignore[arg-type]
                categories=pd.Index(["foo", "bar", "baz"], dtype="string"),
            )
        )
        ser = pd.Series(1, index=cat)
        ds = ser.to_xarray()
        assert ds.coords.dtypes["index"] == ser.index.dtype

    @requires_sparse
    def test_from_dataframe_sparse(self) -> None:
        import sparse

        df_base = pd.DataFrame(
            {"x": range(10), "y": list("abcdefghij"), "z": np.arange(0, 100, 10)}
        )

        ds_sparse = Dataset.from_dataframe(df_base.set_index("x"), sparse=True)
        ds_dense = Dataset.from_dataframe(df_base.set_index("x"), sparse=False)
        assert isinstance(ds_sparse["y"].data, sparse.COO)
        assert isinstance(ds_sparse["z"].data, sparse.COO)
        ds_sparse["y"].data = ds_sparse["y"].data.todense()
        ds_sparse["z"].data = ds_sparse["z"].data.todense()
        assert_identical(ds_dense, ds_sparse)

        ds_sparse = Dataset.from_dataframe(df_base.set_index(["x", "y"]), sparse=True)
        ds_dense = Dataset.from_dataframe(df_base.set_index(["x", "y"]), sparse=False)
        assert isinstance(ds_sparse["z"].data, sparse.COO)
        ds_sparse["z"].data = ds_sparse["z"].data.todense()
        assert_identical(ds_dense, ds_sparse)

    def test_to_and_from_empty_dataframe(self) -> None:
        # GH697
        expected = pd.DataFrame({"foo": []})
        ds = Dataset.from_dataframe(expected)
        assert len(ds["foo"]) == 0
        actual = ds.to_dataframe()
        assert len(actual) == 0
        assert expected.equals(actual)

    def test_from_dataframe_multiindex(self) -> None:
        index = pd.MultiIndex.from_product([["a", "b"], [1, 2, 3]], names=["x", "y"])
        df = pd.DataFrame({"z": np.arange(6)}, index=index)

        expected = Dataset(
            {"z": (("x", "y"), [[0, 1, 2], [3, 4, 5]])},
            coords={"x": ["a", "b"], "y": [1, 2, 3]},
        )
        actual = Dataset.from_dataframe(df)
        assert_identical(actual, expected)

        df2 = df.iloc[[3, 2, 1, 0, 4, 5], :]
        actual = Dataset.from_dataframe(df2)
        assert_identical(actual, expected)

        df3 = df.iloc[:4, :]
        expected3 = Dataset(
            {"z": (("x", "y"), [[0, 1, 2], [3, np.nan, np.nan]])},
            coords={"x": ["a", "b"], "y": [1, 2, 3]},
        )
        actual = Dataset.from_dataframe(df3)
        assert_identical(actual, expected3)

        df_nonunique = df.iloc[[0, 0], :]
        with pytest.raises(ValueError, match=r"non-unique MultiIndex"):
            Dataset.from_dataframe(df_nonunique)

    def test_from_dataframe_unsorted_levels(self) -> None:
        # regression test for GH-4186
        index = pd.MultiIndex(
            levels=[["b", "a"], ["foo"]], codes=[[0, 1], [0, 0]], names=["lev1", "lev2"]
        )
        df = pd.DataFrame({"c1": [0, 2], "c2": [1, 3]}, index=index)
        expected = Dataset(
            {
                "c1": (("lev1", "lev2"), [[0], [2]]),
                "c2": (("lev1", "lev2"), [[1], [3]]),
            },
            coords={"lev1": ["b", "a"], "lev2": ["foo"]},
        )
        actual = Dataset.from_dataframe(df)
        assert_identical(actual, expected)

    def test_from_dataframe_non_unique_columns(self) -> None:
        # regression test for GH449
        df = pd.DataFrame(np.zeros((2, 2)))
        df.columns = ["foo", "foo"]  # type: ignore[assignment]
        with pytest.raises(ValueError, match=r"non-unique columns"):
            Dataset.from_dataframe(df)

    def test_convert_dataframe_with_many_types_and_multiindex(self) -> None:
        # regression test for GH737
        df = pd.DataFrame(
            {
                "a": list("abc"),
                "b": list(range(1, 4)),
                "c": np.arange(3, 6).astype("u1"),
                "d": np.arange(4.0, 7.0, dtype="float64"),
                "e": [True, False, True],
                "f": pd.Categorical(list("abc")),
                "g": pd.date_range("20130101", periods=3),
                "h": pd.date_range("20130101", periods=3, tz="America/New_York"),
            }
        )
        df.index = pd.MultiIndex.from_product([["a"], range(3)], names=["one", "two"])
        roundtripped = Dataset.from_dataframe(df).to_dataframe()
        # we can't do perfectly, but we should be at least as faithful as
        # np.asarray
        expected = df.apply(np.asarray)
        assert roundtripped.equals(expected)

    @pytest.mark.parametrize("encoding", [True, False])
    @pytest.mark.parametrize("data", [True, "list", "array"])
    def test_to_and_from_dict(
        self, encoding: bool, data: bool | Literal["list", "array"]
    ) -> None:
        # <xarray.Dataset>
        # Dimensions:  (t: 10)
        # Coordinates:
        #   * t        (t) <U1 'a' 'b' 'c' 'd' 'e' 'f' 'g' 'h' 'i' 'j'
        # Data variables:
        #     a        (t) float64 0.6916 -1.056 -1.163 0.9792 -0.7865 ...
        #     b        (t) float64 1.32 0.1954 1.91 1.39 0.519 -0.2772 ...
        x = np.random.randn(10)
        y = np.random.randn(10)
        t = list("abcdefghij")
        ds = Dataset({"a": ("t", x), "b": ("t", y), "t": ("t", t)})
        expected: dict[str, dict[str, Any]] = {
            "coords": {"t": {"dims": ("t",), "data": t, "attrs": {}}},
            "attrs": {},
            "dims": {"t": 10},
            "data_vars": {
                "a": {"dims": ("t",), "data": x.tolist(), "attrs": {}},
                "b": {"dims": ("t",), "data": y.tolist(), "attrs": {}},
            },
        }
        if encoding:
            ds.t.encoding.update({"foo": "bar"})
            expected["encoding"] = {}
            expected["coords"]["t"]["encoding"] = ds.t.encoding
            for vvs in ["a", "b"]:
                expected["data_vars"][vvs]["encoding"] = {}

        actual = ds.to_dict(data=data, encoding=encoding)

        # check that they are identical
        np.testing.assert_equal(expected, actual)

        # check roundtrip
        ds_rt = Dataset.from_dict(actual)
        assert_identical(ds, ds_rt)
        if encoding:
            assert set(ds_rt.variables) == set(ds.variables)
            for vv in ds.variables:
                np.testing.assert_equal(ds_rt[vv].encoding, ds[vv].encoding)

        # check the data=False option
        expected_no_data = expected.copy()
        del expected_no_data["coords"]["t"]["data"]
        del expected_no_data["data_vars"]["a"]["data"]
        del expected_no_data["data_vars"]["b"]["data"]
        endiantype = "<U1" if sys.byteorder == "little" else ">U1"
        expected_no_data["coords"]["t"].update({"dtype": endiantype, "shape": (10,)})
        expected_no_data["data_vars"]["a"].update({"dtype": "float64", "shape": (10,)})
        expected_no_data["data_vars"]["b"].update({"dtype": "float64", "shape": (10,)})
        actual_no_data = ds.to_dict(data=False, encoding=encoding)
        assert expected_no_data == actual_no_data

        # verify coords are included roundtrip
        expected_ds = ds.set_coords("b")
        actual2 = Dataset.from_dict(expected_ds.to_dict(data=data, encoding=encoding))

        assert_identical(expected_ds, actual2)
        if encoding:
            assert set(expected_ds.variables) == set(actual2.variables)
            for vv in ds.variables:
                np.testing.assert_equal(expected_ds[vv].encoding, actual2[vv].encoding)

        # test some incomplete dicts:
        # this one has no attrs field, the dims are strings, and x, y are
        # np.arrays

        d = {
            "coords": {"t": {"dims": "t", "data": t}},
            "dims": "t",
            "data_vars": {"a": {"dims": "t", "data": x}, "b": {"dims": "t", "data": y}},
        }
        assert_identical(ds, Dataset.from_dict(d))

        # this is kind of a flattened version with no coords, or data_vars
        d = {
            "a": {"dims": "t", "data": x},
            "t": {"data": t, "dims": "t"},
            "b": {"dims": "t", "data": y},
        }
        assert_identical(ds, Dataset.from_dict(d))

        # this one is missing some necessary information
        d = {
            "a": {"data": x},
            "t": {"data": t, "dims": "t"},
            "b": {"dims": "t", "data": y},
        }
        with pytest.raises(
            ValueError, match=r"cannot convert dict without the key 'dims'"
        ):
            Dataset.from_dict(d)

    def test_to_and_from_dict_with_time_dim(self) -> None:
        x = np.random.randn(10, 3)
        y = np.random.randn(10, 3)
        t = pd.date_range("20130101", periods=10)
        lat = [77.7, 83.2, 76]
        ds = Dataset(
            {
                "a": (["t", "lat"], x),
                "b": (["t", "lat"], y),
                "t": ("t", t),
                "lat": ("lat", lat),
            }
        )
        roundtripped = Dataset.from_dict(ds.to_dict())
        assert_identical(ds, roundtripped)

    @pytest.mark.parametrize("data", [True, "list", "array"])
    def test_to_and_from_dict_with_nan_nat(
        self, data: bool | Literal["list", "array"]
    ) -> None:
        x = np.random.randn(10, 3)
        y = np.random.randn(10, 3)
        y[2] = np.nan
        t = pd.Series(pd.date_range("20130101", periods=10))
        t[2] = np.nan

        lat = [77.7, 83.2, 76]
        ds = Dataset(
            {
                "a": (["t", "lat"], x),
                "b": (["t", "lat"], y),
                "t": ("t", t),
                "lat": ("lat", lat),
            }
        )
        roundtripped = Dataset.from_dict(ds.to_dict(data=data))
        assert_identical(ds, roundtripped)

    def test_to_dict_with_numpy_attrs(self) -> None:
        # this doesn't need to roundtrip
        x = np.random.randn(10)
        y = np.random.randn(10)
        t = list("abcdefghij")
        attrs = {
            "created": np.float64(1998),
            "coords": np.array([37, -110.1, 100]),
            "maintainer": "bar",
        }
        ds = Dataset({"a": ("t", x, attrs), "b": ("t", y, attrs), "t": ("t", t)})
        expected_attrs = {
            "created": attrs["created"].item(),  # type: ignore[attr-defined]
            "coords": attrs["coords"].tolist(),  # type: ignore[attr-defined]
            "maintainer": "bar",
        }
        actual = ds.to_dict()

        # check that they are identical
        assert expected_attrs == actual["data_vars"]["a"]["attrs"]

    def test_pickle(self) -> None:
        data = create_test_data()
        roundtripped = pickle.loads(pickle.dumps(data))
        assert_identical(data, roundtripped)
        # regression test for #167:
        assert data.sizes == roundtripped.sizes

    def test_lazy_load(self) -> None:
        store = InaccessibleVariableDataStore()
        create_test_data().dump_to_store(store)

        for decode_cf in [True, False]:
            ds = open_dataset(store, decode_cf=decode_cf)
            with pytest.raises(UnexpectedDataAccess):
                ds.load()
            with pytest.raises(UnexpectedDataAccess):
                _ = ds["var1"].values

            # these should not raise UnexpectedDataAccess:
            ds.isel(time=10)
            ds.isel(time=slice(10), dim1=[0]).isel(dim1=0, dim2=-1)

    def test_lazy_load_duck_array(self) -> None:
        store = AccessibleAsDuckArrayDataStore()
        create_test_data().dump_to_store(store)

        for decode_cf in [True, False]:
            ds = open_dataset(store, decode_cf=decode_cf)
            with pytest.raises(UnexpectedDataAccess):
                _ = ds["var1"].values

            # these should not raise UnexpectedDataAccess:
            _ = ds.var1.data
            ds.isel(time=10)
            ds.isel(time=slice(10), dim1=[0]).isel(dim1=0, dim2=-1)
            repr(ds)

            # preserve the duck array type and don't cast to array
            assert isinstance(ds["var1"].load().data, DuckArrayWrapper)
            assert isinstance(
                ds["var1"].isel(dim2=0, dim1=0).load().data, DuckArrayWrapper
            )

            ds.close()

    def test_dropna(self) -> None:
        x = np.random.randn(4, 4)
        x[::2, 0] = np.nan
        y = np.random.randn(4)
        y[-1] = np.nan
        ds = Dataset({"foo": (("a", "b"), x), "bar": (("b", y))})

        expected = ds.isel(a=slice(1, None, 2))
        actual = ds.dropna("a")
        assert_identical(actual, expected)

        expected = ds.isel(b=slice(1, 3))
        actual = ds.dropna("b")
        assert_identical(actual, expected)

        actual = ds.dropna("b", subset=["foo", "bar"])
        assert_identical(actual, expected)

        expected = ds.isel(b=slice(1, None))
        actual = ds.dropna("b", subset=["foo"])
        assert_identical(actual, expected)

        expected = ds.isel(b=slice(3))
        actual = ds.dropna("b", subset=["bar"])
        assert_identical(actual, expected)

        actual = ds.dropna("a", subset=[])
        assert_identical(actual, ds)

        actual = ds.dropna("a", subset=["bar"])
        assert_identical(actual, ds)

        actual = ds.dropna("a", how="all")
        assert_identical(actual, ds)

        actual = ds.dropna("b", how="all", subset=["bar"])
        expected = ds.isel(b=[0, 1, 2])
        assert_identical(actual, expected)

        actual = ds.dropna("b", thresh=1, subset=["bar"])
        assert_identical(actual, expected)

        actual = ds.dropna("b", thresh=2)
        assert_identical(actual, ds)

        actual = ds.dropna("b", thresh=4)
        expected = ds.isel(b=[1, 2, 3])
        assert_identical(actual, expected)

        actual = ds.dropna("a", thresh=3)
        expected = ds.isel(a=[1, 3])
        assert_identical(actual, ds)

        with pytest.raises(
            ValueError,
            match=r"'foo' not found in data dimensions \('a', 'b'\)",
        ):
            ds.dropna("foo")
        with pytest.raises(ValueError, match=r"invalid how"):
            ds.dropna("a", how="somehow")  # type: ignore[arg-type]
        with pytest.raises(TypeError, match=r"must specify how or thresh"):
            ds.dropna("a", how=None)  # type: ignore[arg-type]

    def test_fillna(self) -> None:
        ds = Dataset({"a": ("x", [np.nan, 1, np.nan, 3])}, {"x": [0, 1, 2, 3]})

        # fill with -1
        actual1 = ds.fillna(-1)
        expected = Dataset({"a": ("x", [-1, 1, -1, 3])}, {"x": [0, 1, 2, 3]})
        assert_identical(expected, actual1)

        actual2 = ds.fillna({"a": -1})
        assert_identical(expected, actual2)

        other = Dataset({"a": -1})
        actual3 = ds.fillna(other)
        assert_identical(expected, actual3)

        actual4 = ds.fillna({"a": other.a})
        assert_identical(expected, actual4)

        # fill with range(4)
        b = DataArray(range(4), coords=[("x", range(4))])
        actual5 = ds.fillna(b)
        expected = b.rename("a").to_dataset()
        assert_identical(expected, actual5)

        actual6 = ds.fillna(expected)
        assert_identical(expected, actual6)

        actual7 = ds.fillna(np.arange(4))
        assert_identical(expected, actual7)

        actual8 = ds.fillna(b[:3])
        assert_identical(expected, actual8)

        # okay to only include some data variables
        ds["b"] = np.nan
        actual9 = ds.fillna({"a": -1})
        expected = Dataset(
            {"a": ("x", [-1, 1, -1, 3]), "b": np.nan}, {"x": [0, 1, 2, 3]}
        )
        assert_identical(expected, actual9)

        # but new data variables is not okay
        with pytest.raises(ValueError, match=r"must be contained"):
            ds.fillna({"x": 0})

        # empty argument should be OK
        result1 = ds.fillna({})
        assert_identical(ds, result1)

        result2 = ds.fillna(Dataset(coords={"c": 42}))
        expected = ds.assign_coords(c=42)
        assert_identical(expected, result2)

        da = DataArray(range(5), name="a", attrs={"attr": "da"})
        actual10 = da.fillna(1)
        assert actual10.name == "a"
        assert actual10.attrs == da.attrs

        ds = Dataset({"a": da}, attrs={"attr": "ds"})
        actual11 = ds.fillna({"a": 1})
        assert actual11.attrs == ds.attrs
        assert actual11.a.name == "a"
        assert actual11.a.attrs == ds.a.attrs

    @pytest.mark.parametrize(
        "func", [lambda x: x.clip(0, 1), lambda x: np.float64(1.0) * x, np.abs, abs]
    )
    def test_propagate_attrs(self, func) -> None:
        da = DataArray(range(5), name="a", attrs={"attr": "da"})
        ds = Dataset({"a": da}, attrs={"attr": "ds"})

        # test defaults
        assert func(ds).attrs == ds.attrs
        with set_options(keep_attrs=False):
            assert func(ds).attrs != ds.attrs
            assert func(ds).a.attrs != ds.a.attrs

        with set_options(keep_attrs=False):
            assert func(ds).attrs != ds.attrs
            assert func(ds).a.attrs != ds.a.attrs

        with set_options(keep_attrs=True):
            assert func(ds).attrs == ds.attrs
            assert func(ds).a.attrs == ds.a.attrs

    def test_where(self) -> None:
        ds = Dataset({"a": ("x", range(5))})
        expected1 = Dataset({"a": ("x", [np.nan, np.nan, 2, 3, 4])})
        actual1 = ds.where(ds > 1)
        assert_identical(expected1, actual1)

        actual2 = ds.where(ds.a > 1)
        assert_identical(expected1, actual2)

        actual3 = ds.where(ds.a.values > 1)
        assert_identical(expected1, actual3)

        actual4 = ds.where(True)
        assert_identical(ds, actual4)

        expected5 = ds.copy(deep=True)
        expected5["a"].values = np.array([np.nan] * 5)
        actual5 = ds.where(False)
        assert_identical(expected5, actual5)

        # 2d
        ds = Dataset({"a": (("x", "y"), [[0, 1], [2, 3]])})
        expected6 = Dataset({"a": (("x", "y"), [[np.nan, 1], [2, 3]])})
        actual6 = ds.where(ds > 0)
        assert_identical(expected6, actual6)

        # attrs
        da = DataArray(range(5), name="a", attrs={"attr": "da"})
        actual7 = da.where(da.values > 1)
        assert actual7.name == "a"
        assert actual7.attrs == da.attrs

        ds = Dataset({"a": da}, attrs={"attr": "ds"})
        actual8 = ds.where(ds > 0)
        assert actual8.attrs == ds.attrs
        assert actual8.a.name == "a"
        assert actual8.a.attrs == ds.a.attrs

        # lambda
        ds = Dataset({"a": ("x", range(5))})
        expected9 = Dataset({"a": ("x", [np.nan, np.nan, 2, 3, 4])})
        actual9 = ds.where(lambda x: x > 1)
        assert_identical(expected9, actual9)

    def test_where_other(self) -> None:
        ds = Dataset({"a": ("x", range(5))}, {"x": range(5)})
        expected = Dataset({"a": ("x", [-1, -1, 2, 3, 4])}, {"x": range(5)})
        actual = ds.where(ds > 1, -1)
        assert_equal(expected, actual)
        assert actual.a.dtype == int

        actual = ds.where(lambda x: x > 1, -1)
        assert_equal(expected, actual)

        actual = ds.where(ds > 1, other=-1, drop=True)
        expected_nodrop = ds.where(ds > 1, -1)
        _, expected = xr.align(actual, expected_nodrop, join="left")
        assert_equal(actual, expected)
        assert actual.a.dtype == int

        with pytest.raises(ValueError, match=r"cannot align .* are not equal"):
            ds.where(ds > 1, ds.isel(x=slice(3)))

        with pytest.raises(ValueError, match=r"exact match required"):
            ds.where(ds > 1, ds.assign(b=2))

    def test_where_drop(self) -> None:
        # if drop=True

        # 1d
        # data array case
        array = DataArray(range(5), coords=[range(5)], dims=["x"])
        expected1 = DataArray(range(5)[2:], coords=[range(5)[2:]], dims=["x"])
        actual1 = array.where(array > 1, drop=True)
        assert_identical(expected1, actual1)

        # dataset case
        ds = Dataset({"a": array})
        expected2 = Dataset({"a": expected1})

        actual2 = ds.where(ds > 1, drop=True)
        assert_identical(expected2, actual2)

        actual3 = ds.where(ds.a > 1, drop=True)
        assert_identical(expected2, actual3)

        with pytest.raises(TypeError, match=r"must be a"):
            ds.where(np.arange(5) > 1, drop=True)

        # 1d with odd coordinates
        array = DataArray(
            np.array([2, 7, 1, 8, 3]), coords=[np.array([3, 1, 4, 5, 9])], dims=["x"]
        )
        expected4 = DataArray(
            np.array([7, 8, 3]), coords=[np.array([1, 5, 9])], dims=["x"]
        )
        actual4 = array.where(array > 2, drop=True)
        assert_identical(expected4, actual4)

        # 1d multiple variables
        ds = Dataset({"a": (("x"), [0, 1, 2, 3]), "b": (("x"), [4, 5, 6, 7])})
        expected5 = Dataset(
            {"a": (("x"), [np.nan, 1, 2, 3]), "b": (("x"), [4, 5, 6, np.nan])}
        )
        actual5 = ds.where((ds > 0) & (ds < 7), drop=True)
        assert_identical(expected5, actual5)

        # 2d
        ds = Dataset({"a": (("x", "y"), [[0, 1], [2, 3]])})
        expected6 = Dataset({"a": (("x", "y"), [[np.nan, 1], [2, 3]])})
        actual6 = ds.where(ds > 0, drop=True)
        assert_identical(expected6, actual6)

        # 2d with odd coordinates
        ds = Dataset(
            {"a": (("x", "y"), [[0, 1], [2, 3]])},
            coords={
                "x": [4, 3],
                "y": [1, 2],
                "z": (["x", "y"], [[np.e, np.pi], [np.pi * np.e, np.pi * 3]]),
            },
        )
        expected7 = Dataset(
            {"a": (("x", "y"), [[3]])},
            coords={"x": [3], "y": [2], "z": (["x", "y"], [[np.pi * 3]])},
        )
        actual7 = ds.where(ds > 2, drop=True)
        assert_identical(expected7, actual7)

        # 2d multiple variables
        ds = Dataset(
            {"a": (("x", "y"), [[0, 1], [2, 3]]), "b": (("x", "y"), [[4, 5], [6, 7]])}
        )
        expected8 = Dataset(
            {
                "a": (("x", "y"), [[np.nan, 1], [2, 3]]),
                "b": (("x", "y"), [[4, 5], [6, 7]]),
            }
        )
        actual8 = ds.where(ds > 0, drop=True)
        assert_identical(expected8, actual8)

        # mixed dimensions: PR#6690, Issue#6227
        ds = xr.Dataset(
            {
                "a": ("x", [1, 2, 3]),
                "b": ("y", [2, 3, 4]),
                "c": (("x", "y"), np.arange(9).reshape((3, 3))),
            }
        )
        expected9 = xr.Dataset(
            {
                "a": ("x", [np.nan, 3]),
                "b": ("y", [np.nan, 3, 4]),
                "c": (("x", "y"), np.arange(3.0, 9.0).reshape((2, 3))),
            }
        )
        actual9 = ds.where(ds > 2, drop=True)
        assert actual9.sizes["x"] == 2
        assert_identical(expected9, actual9)

    def test_where_drop_empty(self) -> None:
        # regression test for GH1341
        array = DataArray(np.random.rand(100, 10), dims=["nCells", "nVertLevels"])
        mask = DataArray(np.zeros((100,), dtype="bool"), dims="nCells")
        actual = array.where(mask, drop=True)
        expected = DataArray(np.zeros((0, 10)), dims=["nCells", "nVertLevels"])
        assert_identical(expected, actual)

    def test_where_drop_no_indexes(self) -> None:
        ds = Dataset({"foo": ("x", [0.0, 1.0])})
        expected = Dataset({"foo": ("x", [1.0])})
        actual = ds.where(ds == 1, drop=True)
        assert_identical(expected, actual)

    def test_reduce(self) -> None:
        data = create_test_data()

        assert len(data.mean().coords) == 0

        actual = data.max()
        expected = Dataset({k: v.max() for k, v in data.data_vars.items()})
        assert_equal(expected, actual)

        assert_equal(data.min(dim=["dim1"]), data.min(dim="dim1"))

        for reduct, expected_dims in [
            ("dim2", ["dim3", "time", "dim1"]),
            (["dim2", "time"], ["dim3", "dim1"]),
            (("dim2", "time"), ["dim3", "dim1"]),
            ((), ["dim2", "dim3", "time", "dim1"]),
        ]:
            actual_dims = list(data.min(dim=reduct).dims)
            assert actual_dims == expected_dims

        assert_equal(data.mean(dim=[]), data)

        with pytest.raises(ValueError):
            data.mean(axis=0)

    def test_reduce_coords(self) -> None:
        # regression test for GH1470
        data = xr.Dataset({"a": ("x", [1, 2, 3])}, coords={"b": 4})
        expected = xr.Dataset({"a": 2}, coords={"b": 4})
        actual = data.mean("x")
        assert_identical(actual, expected)

        # should be consistent
        actual = data["a"].mean("x").to_dataset()
        assert_identical(actual, expected)

    def test_mean_uint_dtype(self) -> None:
        data = xr.Dataset(
            {
                "a": (("x", "y"), np.arange(6).reshape(3, 2).astype("uint")),
                "b": (("x",), np.array([0.1, 0.2, np.nan])),
            }
        )
        actual = data.mean("x", skipna=True)
        expected = xr.Dataset(
            {"a": data["a"].mean("x"), "b": data["b"].mean("x", skipna=True)}
        )
        assert_identical(actual, expected)

    def test_reduce_bad_dim(self) -> None:
        data = create_test_data()
        with pytest.raises(
            ValueError,
            match=re.escape("Dimension(s) 'bad_dim' do not exist"),
        ):
            data.mean(dim="bad_dim")

    def test_reduce_cumsum(self) -> None:
        data = xr.Dataset(
            {"a": 1, "b": ("x", [1, 2]), "c": (("x", "y"), [[np.nan, 3], [0, 4]])}
        )
        assert_identical(data.fillna(0), data.cumsum("y"))

        expected = xr.Dataset(
            {"a": 1, "b": ("x", [1, 3]), "c": (("x", "y"), [[0, 3], [0, 7]])}
        )
        assert_identical(expected, data.cumsum())

    @pytest.mark.parametrize(
        "reduct, expected",
        [
            ("dim1", ["dim2", "dim3", "time", "dim1"]),
            ("dim2", ["dim3", "time", "dim1", "dim2"]),
            ("dim3", ["dim2", "time", "dim1", "dim3"]),
            ("time", ["dim2", "dim3", "dim1"]),
        ],
    )
    @pytest.mark.parametrize("func", ["cumsum", "cumprod"])
    def test_reduce_cumsum_test_dims(self, reduct, expected, func) -> None:
        data = create_test_data()
        with pytest.raises(
            ValueError,
            match=re.escape("Dimension(s) 'bad_dim' do not exist"),
        ):
            getattr(data, func)(dim="bad_dim")

        # ensure dimensions are correct
        actual = getattr(data, func)(dim=reduct).dims
        assert list(actual) == expected

    def test_reduce_non_numeric(self) -> None:
        data1 = create_test_data(seed=44, use_extension_array=True)
        data2 = create_test_data(seed=44)
        add_vars = {"var5": ["dim1", "dim2"], "var6": ["dim1"]}
        for v, dims in sorted(add_vars.items()):
            size = tuple(data1.sizes[d] for d in dims)
            data = np.random.randint(0, 100, size=size).astype(np.str_)
            data1[v] = (dims, data, {"foo": "variable"})
        # var4 is extension array categorical and should be dropped
        assert (
            "var4" not in data1.mean()
            and "var5" not in data1.mean()
            and "var6" not in data1.mean()
        )
        assert_equal(data1.mean(), data2.mean())
        assert_equal(data1.mean(dim="dim1"), data2.mean(dim="dim1"))
        assert "var5" not in data1.mean(dim="dim2") and "var6" in data1.mean(dim="dim2")

    @pytest.mark.filterwarnings(
        "ignore:Once the behaviour of DataArray:DeprecationWarning"
    )
    def test_reduce_strings(self) -> None:
        expected = Dataset({"x": "a"})
        ds = Dataset({"x": ("y", ["a", "b"])})
        ds.coords["y"] = [-10, 10]
        actual = ds.min()
        assert_identical(expected, actual)

        expected = Dataset({"x": "b"})
        actual = ds.max()
        assert_identical(expected, actual)

        expected = Dataset({"x": 0})
        actual = ds.argmin()
        assert_identical(expected, actual)

        expected = Dataset({"x": 1})
        actual = ds.argmax()
        assert_identical(expected, actual)

        expected = Dataset({"x": -10})
        actual = ds.idxmin()
        assert_identical(expected, actual)

        expected = Dataset({"x": 10})
        actual = ds.idxmax()
        assert_identical(expected, actual)

        expected = Dataset({"x": b"a"})
        ds = Dataset({"x": ("y", np.array(["a", "b"], "S1"))})
        actual = ds.min()
        assert_identical(expected, actual)

        expected = Dataset({"x": "a"})
        ds = Dataset({"x": ("y", np.array(["a", "b"], "U1"))})
        actual = ds.min()
        assert_identical(expected, actual)

    def test_reduce_dtypes(self) -> None:
        # regression test for GH342
        expected = Dataset({"x": 1})
        actual = Dataset({"x": True}).sum()
        assert_identical(expected, actual)

        # regression test for GH505
        expected = Dataset({"x": 3})
        actual = Dataset({"x": ("y", np.array([1, 2], "uint16"))}).sum()
        assert_identical(expected, actual)

        expected = Dataset({"x": 1 + 1j})
        actual = Dataset({"x": ("y", [1, 1j])}).sum()
        assert_identical(expected, actual)

    def test_reduce_keep_attrs(self) -> None:
        data = create_test_data()
        _attrs = {"attr1": "value1", "attr2": 2929}

        attrs = dict(_attrs)
        data.attrs = attrs

        # Test dropped attrs
        ds = data.mean()
        assert ds.attrs == {}
        for v in ds.data_vars.values():
            assert v.attrs == {}

        # Test kept attrs
        ds = data.mean(keep_attrs=True)
        assert ds.attrs == attrs
        for k, v in ds.data_vars.items():
            assert v.attrs == data[k].attrs

    @pytest.mark.filterwarnings(
        "ignore:Once the behaviour of DataArray:DeprecationWarning"
    )
    def test_reduce_argmin(self) -> None:
        # regression test for #205
        ds = Dataset({"a": ("x", [0, 1])})
        expected = Dataset({"a": ([], 0)})
        actual = ds.argmin()
        assert_identical(expected, actual)

        actual = ds.argmin("x")
        assert_identical(expected, actual)

    def test_reduce_scalars(self) -> None:
        ds = Dataset({"x": ("a", [2, 2]), "y": 2, "z": ("b", [2])})
        expected = Dataset({"x": 0, "y": 0, "z": 0})
        actual = ds.var()
        assert_identical(expected, actual)

        expected = Dataset({"x": 0, "y": 0, "z": ("b", [0])})
        actual = ds.var("a")
        assert_identical(expected, actual)

    def test_reduce_only_one_axis(self) -> None:
        def mean_only_one_axis(x, axis):
            if not isinstance(axis, integer_types):
                raise TypeError("non-integer axis")
            return x.mean(axis)

        ds = Dataset({"a": (["x", "y"], [[0, 1, 2, 3, 4]])})
        expected = Dataset({"a": ("x", [2])})
        actual = ds.reduce(mean_only_one_axis, "y")
        assert_identical(expected, actual)

        with pytest.raises(
            TypeError, match=r"missing 1 required positional argument: 'axis'"
        ):
            ds.reduce(mean_only_one_axis)

    def test_reduce_no_axis(self) -> None:
        def total_sum(x):
            return np.sum(x.flatten())

        ds = Dataset({"a": (["x", "y"], [[0, 1, 2, 3, 4]])})
        expected = Dataset({"a": ((), 10)})
        actual = ds.reduce(total_sum)
        assert_identical(expected, actual)

        with pytest.raises(TypeError, match=r"unexpected keyword argument 'axis'"):
            ds.reduce(total_sum, dim="x")

    def test_reduce_keepdims(self) -> None:
        ds = Dataset(
            {"a": (["x", "y"], [[0, 1, 2, 3, 4]])},
            coords={
                "y": [0, 1, 2, 3, 4],
                "x": [0],
                "lat": (["x", "y"], [[0, 1, 2, 3, 4]]),
                "c": -999.0,
            },
        )

        # Shape should match behaviour of numpy reductions with keepdims=True
        # Coordinates involved in the reduction should be removed
        actual = ds.mean(keepdims=True)
        expected = Dataset(
            {"a": (["x", "y"], np.mean(ds.a, keepdims=True).data)}, coords={"c": ds.c}
        )
        assert_identical(expected, actual)

        actual = ds.mean("x", keepdims=True)
        expected = Dataset(
            {"a": (["x", "y"], np.mean(ds.a, axis=0, keepdims=True).data)},
            coords={"y": ds.y, "c": ds.c},
        )
        assert_identical(expected, actual)

    @pytest.mark.parametrize("compute_backend", ["numbagg", None], indirect=True)
    @pytest.mark.parametrize("skipna", [True, False, None])
    @pytest.mark.parametrize("q", [0.25, [0.50], [0.25, 0.75]])
    def test_quantile(self, q, skipna, compute_backend) -> None:
        ds = create_test_data(seed=123)
        ds.var1.data[0, 0] = np.nan

        for dim in [None, "dim1", ["dim1"]]:
            ds_quantile = ds.quantile(q, dim=dim, skipna=skipna)
            if is_scalar(q):
                assert "quantile" not in ds_quantile.dims
            else:
                assert "quantile" in ds_quantile.dims

            for var, dar in ds.data_vars.items():
                assert var in ds_quantile
                assert_identical(
                    ds_quantile[var], dar.quantile(q, dim=dim, skipna=skipna)
                )
        dim = ["dim1", "dim2"]
        ds_quantile = ds.quantile(q, dim=dim, skipna=skipna)
        assert "dim3" in ds_quantile.dims
        assert all(d not in ds_quantile.dims for d in dim)

    @pytest.mark.parametrize("compute_backend", ["numbagg", None], indirect=True)
    @pytest.mark.parametrize("skipna", [True, False])
    def test_quantile_skipna(self, skipna, compute_backend) -> None:
        q = 0.1
        dim = "time"
        ds = Dataset({"a": ([dim], np.arange(0, 11))})
        ds = ds.where(ds >= 1)

        result = ds.quantile(q=q, dim=dim, skipna=skipna)

        value = 1.9 if skipna else np.nan
        expected = Dataset({"a": value}, coords={"quantile": q})
        assert_identical(result, expected)

    @pytest.mark.parametrize("method", ["midpoint", "lower"])
    def test_quantile_method(self, method) -> None:
        ds = create_test_data(seed=123)
        q = [0.25, 0.5, 0.75]

        result = ds.quantile(q, method=method)

        assert_identical(result.var1, ds.var1.quantile(q, method=method))
        assert_identical(result.var2, ds.var2.quantile(q, method=method))
        assert_identical(result.var3, ds.var3.quantile(q, method=method))

    @pytest.mark.parametrize("method", ["midpoint", "lower"])
    def test_quantile_interpolation_deprecated(self, method) -> None:
        ds = create_test_data(seed=123)
        q = [0.25, 0.5, 0.75]

        with warnings.catch_warnings(record=True) as w:
            ds.quantile(q, interpolation=method)

            # ensure the warning is only raised once
            assert len(w) == 1

        with warnings.catch_warnings(record=True):
            with pytest.raises(TypeError, match="interpolation and method keywords"):
                ds.quantile(q, method=method, interpolation=method)

    @requires_bottleneck
    def test_rank(self) -> None:
        ds = create_test_data(seed=1234)
        # only ds.var3 depends on dim3
        z = ds.rank("dim3")
        assert ["var3"] == list(z.data_vars)
        # same as dataarray version
        x = z.var3
        y = ds.var3.rank("dim3")
        assert_equal(x, y)
        # coordinates stick
        assert list(z.coords) == list(ds.coords)
        assert list(x.coords) == list(y.coords)
        # invalid dim
        with pytest.raises(
            ValueError,
            match=re.escape(
                "Dimension 'invalid_dim' not found in data dimensions ('dim3', 'dim1')"
            ),
        ):
            x.rank("invalid_dim")

    def test_rank_use_bottleneck(self) -> None:
        ds = Dataset({"a": ("x", [0, np.nan, 2]), "b": ("y", [4, 6, 3, 4])})
        with xr.set_options(use_bottleneck=False):
            with pytest.raises(RuntimeError):
                ds.rank("x")

    def test_count(self) -> None:
        ds = Dataset({"x": ("a", [np.nan, 1]), "y": 0, "z": np.nan})
        expected = Dataset({"x": 1, "y": 1, "z": 0})
        actual = ds.count()
        assert_identical(expected, actual)

    def test_map(self) -> None:
        data = create_test_data()
        data.attrs["foo"] = "bar"

        assert_identical(data.map(np.mean), data.mean())

        expected = data.mean(keep_attrs=True)
        actual = data.map(lambda x: x.mean(keep_attrs=True), keep_attrs=True)
        assert_identical(expected, actual)

        assert_identical(data.map(lambda x: x, keep_attrs=True), data.drop_vars("time"))

        def scale(x, multiple=1):
            return multiple * x

        actual = data.map(scale, multiple=2)
        assert_equal(actual["var1"], 2 * data["var1"])
        assert_identical(actual["numbers"], data["numbers"])

        actual = data.map(np.asarray)
        expected = data.drop_vars("time")  # time is not used on a data var
        assert_equal(expected, actual)

    def test_apply_pending_deprecated_map(self) -> None:
        data = create_test_data()
        data.attrs["foo"] = "bar"

        with pytest.warns(PendingDeprecationWarning):
            assert_identical(data.apply(np.mean), data.mean())

    def make_example_math_dataset(self):
        variables = {
            "bar": ("x", np.arange(100, 400, 100)),
            "foo": (("x", "y"), 1.0 * np.arange(12).reshape(3, 4)),
        }
        coords = {"abc": ("x", ["a", "b", "c"]), "y": 10 * np.arange(4)}
        ds = Dataset(variables, coords)
        ds["foo"][0, 0] = np.nan
        return ds

    def test_dataset_number_math(self) -> None:
        ds = self.make_example_math_dataset()

        assert_identical(ds, +ds)
        assert_identical(ds, ds + 0)
        assert_identical(ds, 0 + ds)
        assert_identical(ds, ds + np.array(0))
        assert_identical(ds, np.array(0) + ds)

        actual = ds.copy(deep=True)
        actual += 0
        assert_identical(ds, actual)

    def test_unary_ops(self) -> None:
        ds = self.make_example_math_dataset()

        assert_identical(ds.map(abs), abs(ds))
        assert_identical(ds.map(lambda x: x + 4), ds + 4)

        for func in [
            lambda x: x.isnull(),
            lambda x: x.round(),
            lambda x: x.astype(int),
        ]:
            assert_identical(ds.map(func), func(ds))

        assert_identical(ds.isnull(), ~ds.notnull())

        # don't actually patch these methods in
        with pytest.raises(AttributeError):
            _ = ds.item
        with pytest.raises(AttributeError):
            _ = ds.searchsorted

    def test_dataset_array_math(self) -> None:
        ds = self.make_example_math_dataset()

        expected = ds.map(lambda x: x - ds["foo"])
        assert_identical(expected, ds - ds["foo"])
        assert_identical(expected, -ds["foo"] + ds)
        assert_identical(expected, ds - ds["foo"].variable)
        assert_identical(expected, -ds["foo"].variable + ds)
        actual = ds.copy(deep=True)
        actual -= ds["foo"]
        assert_identical(expected, actual)

        expected = ds.map(lambda x: x + ds["bar"])
        assert_identical(expected, ds + ds["bar"])
        actual = ds.copy(deep=True)
        actual += ds["bar"]
        assert_identical(expected, actual)

        expected = Dataset({"bar": ds["bar"] + np.arange(3)})
        assert_identical(expected, ds[["bar"]] + np.arange(3))
        assert_identical(expected, np.arange(3) + ds[["bar"]])

    def test_dataset_dataset_math(self) -> None:
        ds = self.make_example_math_dataset()

        assert_identical(ds, ds + 0 * ds)
        assert_identical(ds, ds + {"foo": 0, "bar": 0})

        expected = ds.map(lambda x: 2 * x)
        assert_identical(expected, 2 * ds)
        assert_identical(expected, ds + ds)
        assert_identical(expected, ds + ds.data_vars)
        assert_identical(expected, ds + dict(ds.data_vars))

        actual = ds.copy(deep=True)
        expected_id = id(actual)
        actual += ds
        assert_identical(expected, actual)
        assert expected_id == id(actual)

        assert_identical(ds == ds, ds.notnull())

        subsampled = ds.isel(y=slice(2))
        expected = 2 * subsampled
        assert_identical(expected, subsampled + ds)
        assert_identical(expected, ds + subsampled)

    def test_dataset_math_auto_align(self) -> None:
        ds = self.make_example_math_dataset()
        subset = ds.isel(y=[1, 3])
        expected = 2 * subset
        actual = ds + subset
        assert_identical(expected, actual)

        actual = ds.isel(y=slice(1)) + ds.isel(y=slice(1, None))
        expected = 2 * ds.drop_sel(y=ds.y)
        assert_equal(actual, expected)

        actual = ds + ds[["bar"]]
        expected = (2 * ds[["bar"]]).merge(ds.coords)
        assert_identical(expected, actual)

        assert_identical(ds + Dataset(), ds.coords.to_dataset())
        assert_identical(Dataset() + Dataset(), Dataset())

        ds2 = Dataset(coords={"bar": 42})
        assert_identical(ds + ds2, ds.coords.merge(ds2))

        # maybe unary arithmetic with empty datasets should raise instead?
        assert_identical(Dataset() + 1, Dataset())

        actual = ds.copy(deep=True)
        other = ds.isel(y=slice(2))
        actual += other
        expected = ds + other.reindex_like(ds)
        assert_identical(expected, actual)

    @pytest.mark.filterwarnings("ignore:Converting non-default")
    def test_dataset_math_errors(self) -> None:
        ds = self.make_example_math_dataset()

        with pytest.raises(TypeError):
            ds["foo"] += ds
        with pytest.raises(TypeError):
            ds["foo"].variable += ds
        with pytest.raises(ValueError, match=r"must have the same"):
            ds += ds[["bar"]]

        # verify we can rollback in-place operations if something goes wrong
        # nb. inplace datetime64 math actually will work with an integer array
        # but not floats thanks to numpy's inconsistent handling
        other = DataArray(np.datetime64("2000-01-01"), coords={"c": 2})
        actual = ds.copy(deep=True)
        with pytest.raises(TypeError):
            actual += other
        assert_identical(actual, ds)

    def test_dataset_transpose(self) -> None:
        ds = Dataset(
            {
                "a": (("x", "y"), np.random.randn(3, 4)),
                "b": (("y", "x"), np.random.randn(4, 3)),
            },
            coords={
                "x": range(3),
                "y": range(4),
                "xy": (("x", "y"), np.random.randn(3, 4)),
            },
        )

        actual = ds.transpose()
        expected = Dataset(
            {"a": (("y", "x"), ds.a.values.T), "b": (("x", "y"), ds.b.values.T)},
            coords={
                "x": ds.x.values,
                "y": ds.y.values,
                "xy": (("y", "x"), ds.xy.values.T),
            },
        )
        assert_identical(expected, actual)

        actual = ds.transpose(...)
        expected = ds
        assert_identical(expected, actual)

        actual = ds.transpose("x", "y")
        expected = ds.map(lambda x: x.transpose("x", "y", transpose_coords=True))
        assert_identical(expected, actual)

        ds = create_test_data()
        actual = ds.transpose()
        for k in ds.variables:
            assert actual[k].dims[::-1] == ds[k].dims

        new_order = ("dim2", "dim3", "dim1", "time")
        actual = ds.transpose(*new_order)
        for k in ds.variables:
            expected_dims = tuple(d for d in new_order if d in ds[k].dims)
            assert actual[k].dims == expected_dims

        # same as above but with ellipsis
        new_order = ("dim2", "dim3", "dim1", "time")
        actual = ds.transpose("dim2", "dim3", ...)
        for k in ds.variables:
            expected_dims = tuple(d for d in new_order if d in ds[k].dims)
            assert actual[k].dims == expected_dims

        # test missing dimension, raise error
        with pytest.raises(ValueError):
            ds.transpose(..., "not_a_dim")

        # test missing dimension, ignore error
        actual = ds.transpose(..., "not_a_dim", missing_dims="ignore")
        expected_ell = ds.transpose(...)
        assert_identical(expected_ell, actual)

        # test missing dimension, raise warning
        with pytest.warns(UserWarning):
            actual = ds.transpose(..., "not_a_dim", missing_dims="warn")
            assert_identical(expected_ell, actual)

        assert "T" not in dir(ds)

    def test_dataset_ellipsis_transpose_different_ordered_vars(self) -> None:
        # https://github.com/pydata/xarray/issues/1081#issuecomment-544350457
        ds = Dataset(
            dict(
                a=(("w", "x", "y", "z"), np.ones((2, 3, 4, 5))),
                b=(("x", "w", "y", "z"), np.zeros((3, 2, 4, 5))),
            )
        )
        result = ds.transpose(..., "z", "y")
        assert list(result["a"].dims) == list("wxzy")
        assert list(result["b"].dims) == list("xwzy")

    def test_dataset_retains_period_index_on_transpose(self) -> None:
        ds = create_test_data()
        ds["time"] = pd.period_range("2000-01-01", periods=20)

        transposed = ds.transpose()

        assert isinstance(transposed.time.to_index(), pd.PeriodIndex)

    def test_dataset_diff_n1_simple(self) -> None:
        ds = Dataset({"foo": ("x", [5, 5, 6, 6])})
        actual = ds.diff("x")
        expected = Dataset({"foo": ("x", [0, 1, 0])})
        assert_equal(expected, actual)

    def test_dataset_diff_n1_label(self) -> None:
        ds = Dataset({"foo": ("x", [5, 5, 6, 6])}, {"x": [0, 1, 2, 3]})
        actual = ds.diff("x", label="lower")
        expected = Dataset({"foo": ("x", [0, 1, 0])}, {"x": [0, 1, 2]})
        assert_equal(expected, actual)

        actual = ds.diff("x", label="upper")
        expected = Dataset({"foo": ("x", [0, 1, 0])}, {"x": [1, 2, 3]})
        assert_equal(expected, actual)

    def test_dataset_diff_n1(self) -> None:
        ds = create_test_data(seed=1)
        actual = ds.diff("dim2")
        expected_dict = {}
        expected_dict["var1"] = DataArray(
            np.diff(ds["var1"].values, axis=1),
            {"dim2": ds["dim2"].values[1:]},
            ["dim1", "dim2"],
        )
        expected_dict["var2"] = DataArray(
            np.diff(ds["var2"].values, axis=1),
            {"dim2": ds["dim2"].values[1:]},
            ["dim1", "dim2"],
        )
        expected_dict["var3"] = ds["var3"]
        expected = Dataset(expected_dict, coords={"time": ds["time"].values})
        expected.coords["numbers"] = ("dim3", ds["numbers"].values)
        assert_equal(expected, actual)

    def test_dataset_diff_n2(self) -> None:
        ds = create_test_data(seed=1)
        actual = ds.diff("dim2", n=2)
        expected_dict = {}
        expected_dict["var1"] = DataArray(
            np.diff(ds["var1"].values, axis=1, n=2),
            {"dim2": ds["dim2"].values[2:]},
            ["dim1", "dim2"],
        )
        expected_dict["var2"] = DataArray(
            np.diff(ds["var2"].values, axis=1, n=2),
            {"dim2": ds["dim2"].values[2:]},
            ["dim1", "dim2"],
        )
        expected_dict["var3"] = ds["var3"]
        expected = Dataset(expected_dict, coords={"time": ds["time"].values})
        expected.coords["numbers"] = ("dim3", ds["numbers"].values)
        assert_equal(expected, actual)

    def test_dataset_diff_exception_n_neg(self) -> None:
        ds = create_test_data(seed=1)
        with pytest.raises(ValueError, match=r"must be non-negative"):
            ds.diff("dim2", n=-1)

    def test_dataset_diff_exception_label_str(self) -> None:
        ds = create_test_data(seed=1)
        with pytest.raises(ValueError, match=r"'label' argument has to"):
            ds.diff("dim2", label="raise_me")  # type: ignore[arg-type]

    @pytest.mark.parametrize("fill_value", [dtypes.NA, 2, 2.0, {"foo": -10}])
    def test_shift(self, fill_value) -> None:
        coords = {"bar": ("x", list("abc")), "x": [-4, 3, 2]}
        attrs = {"meta": "data"}
        ds = Dataset({"foo": ("x", [1, 2, 3])}, coords, attrs)
        actual = ds.shift(x=1, fill_value=fill_value)
        if fill_value == dtypes.NA:
            # if we supply the default, we expect the missing value for a
            # float array
            fill_value = np.nan
        elif isinstance(fill_value, dict):
            fill_value = fill_value.get("foo", np.nan)
        expected = Dataset({"foo": ("x", [fill_value, 1, 2])}, coords, attrs)
        assert_identical(expected, actual)

        with pytest.raises(ValueError, match=r"dimensions"):
            ds.shift(foo=123)

    def test_roll_coords(self) -> None:
        coords = {"bar": ("x", list("abc")), "x": [-4, 3, 2]}
        attrs = {"meta": "data"}
        ds = Dataset({"foo": ("x", [1, 2, 3])}, coords, attrs)
        actual = ds.roll(x=1, roll_coords=True)

        ex_coords = {"bar": ("x", list("cab")), "x": [2, -4, 3]}
        expected = Dataset({"foo": ("x", [3, 1, 2])}, ex_coords, attrs)
        assert_identical(expected, actual)

        with pytest.raises(ValueError, match=r"dimensions"):
            ds.roll(foo=123, roll_coords=True)

    def test_roll_no_coords(self) -> None:
        coords = {"bar": ("x", list("abc")), "x": [-4, 3, 2]}
        attrs = {"meta": "data"}
        ds = Dataset({"foo": ("x", [1, 2, 3])}, coords, attrs)
        actual = ds.roll(x=1)

        expected = Dataset({"foo": ("x", [3, 1, 2])}, coords, attrs)
        assert_identical(expected, actual)

        with pytest.raises(ValueError, match=r"dimensions"):
            ds.roll(abc=321)

    def test_roll_multidim(self) -> None:
        # regression test for 2445
        arr = xr.DataArray(
            [[1, 2, 3], [4, 5, 6]],
            coords={"x": range(3), "y": range(2)},
            dims=("y", "x"),
        )
        actual = arr.roll(x=1, roll_coords=True)
        expected = xr.DataArray(
            [[3, 1, 2], [6, 4, 5]], coords=[("y", [0, 1]), ("x", [2, 0, 1])]
        )
        assert_identical(expected, actual)

    def test_real_and_imag(self) -> None:
        attrs = {"foo": "bar"}
        ds = Dataset({"x": ((), 1 + 2j, attrs)}, attrs=attrs)

        expected_re = Dataset({"x": ((), 1, attrs)}, attrs=attrs)
        assert_identical(ds.real, expected_re)

        expected_im = Dataset({"x": ((), 2, attrs)}, attrs=attrs)
        assert_identical(ds.imag, expected_im)

    def test_setattr_raises(self) -> None:
        ds = Dataset({}, coords={"scalar": 1}, attrs={"foo": "bar"})
        with pytest.raises(AttributeError, match=r"cannot set attr"):
            ds.scalar = 2
        with pytest.raises(AttributeError, match=r"cannot set attr"):
            ds.foo = 2
        with pytest.raises(AttributeError, match=r"cannot set attr"):
            ds.other = 2

    def test_filter_by_attrs(self) -> None:
        precip = dict(standard_name="convective_precipitation_flux")
        temp0 = dict(standard_name="air_potential_temperature", height="0 m")
        temp10 = dict(standard_name="air_potential_temperature", height="10 m")
        ds = Dataset(
            {
                "temperature_0": (["t"], [0], temp0),
                "temperature_10": (["t"], [0], temp10),
                "precipitation": (["t"], [0], precip),
            },
            coords={"time": (["t"], [0], dict(axis="T", long_name="time_in_seconds"))},
        )

        # Test return empty Dataset.
        ds.filter_by_attrs(standard_name="invalid_standard_name")
        new_ds = ds.filter_by_attrs(standard_name="invalid_standard_name")
        assert not bool(new_ds.data_vars)

        # Test return one DataArray.
        new_ds = ds.filter_by_attrs(standard_name="convective_precipitation_flux")
        assert new_ds["precipitation"].standard_name == "convective_precipitation_flux"

        assert_equal(new_ds["precipitation"], ds["precipitation"])

        # Test filter coordinates
        new_ds = ds.filter_by_attrs(long_name="time_in_seconds")
        assert new_ds["time"].long_name == "time_in_seconds"
        assert not bool(new_ds.data_vars)

        # Test return more than one DataArray.
        new_ds = ds.filter_by_attrs(standard_name="air_potential_temperature")
        assert len(new_ds.data_vars) == 2
        for var in new_ds.data_vars:
            assert new_ds[var].standard_name == "air_potential_temperature"

        # Test callable.
        new_ds = ds.filter_by_attrs(height=lambda v: v is not None)
        assert len(new_ds.data_vars) == 2
        for var in new_ds.data_vars:
            assert new_ds[var].standard_name == "air_potential_temperature"

        new_ds = ds.filter_by_attrs(height="10 m")
        assert len(new_ds.data_vars) == 1
        for var in new_ds.data_vars:
            assert new_ds[var].height == "10 m"

        # Test return empty Dataset due to conflicting filters
        new_ds = ds.filter_by_attrs(
            standard_name="convective_precipitation_flux", height="0 m"
        )
        assert not bool(new_ds.data_vars)

        # Test return one DataArray with two filter conditions
        new_ds = ds.filter_by_attrs(
            standard_name="air_potential_temperature", height="0 m"
        )
        for var in new_ds.data_vars:
            assert new_ds[var].standard_name == "air_potential_temperature"
            assert new_ds[var].height == "0 m"
            assert new_ds[var].height != "10 m"

        # Test return empty Dataset due to conflicting callables
        new_ds = ds.filter_by_attrs(
            standard_name=lambda v: False, height=lambda v: True
        )
        assert not bool(new_ds.data_vars)

    def test_binary_op_propagate_indexes(self) -> None:
        ds = Dataset(
            {"d1": DataArray([1, 2, 3], dims=["x"], coords={"x": [10, 20, 30]})}
        )
        expected = ds.xindexes["x"]
        actual = (ds * 2).xindexes["x"]
        assert expected is actual

    def test_binary_op_join_setting(self) -> None:
        # arithmetic_join applies to data array coordinates
        missing_2 = xr.Dataset({"x": [0, 1]})
        missing_0 = xr.Dataset({"x": [1, 2]})
        with xr.set_options(arithmetic_join="outer"):
            actual = missing_2 + missing_0
        expected = xr.Dataset({"x": [0, 1, 2]})
        assert_equal(actual, expected)

        # arithmetic join also applies to data_vars
        ds1 = xr.Dataset({"foo": 1, "bar": 2})
        ds2 = xr.Dataset({"bar": 2, "baz": 3})
        expected = xr.Dataset({"bar": 4})  # default is inner joining
        actual = ds1 + ds2
        assert_equal(actual, expected)

        with xr.set_options(arithmetic_join="outer"):
            expected = xr.Dataset({"foo": np.nan, "bar": 4, "baz": np.nan})
            actual = ds1 + ds2
            assert_equal(actual, expected)

        with xr.set_options(arithmetic_join="left"):
            expected = xr.Dataset({"foo": np.nan, "bar": 4})
            actual = ds1 + ds2
            assert_equal(actual, expected)

        with xr.set_options(arithmetic_join="right"):
            expected = xr.Dataset({"bar": 4, "baz": np.nan})
            actual = ds1 + ds2
            assert_equal(actual, expected)

    @pytest.mark.parametrize(
        ["keep_attrs", "expected"],
        (
            pytest.param(False, {}, id="False"),
            pytest.param(True, {"foo": "a", "bar": "b"}, id="True"),
        ),
    )
    def test_binary_ops_keep_attrs(self, keep_attrs, expected) -> None:
        ds1 = xr.Dataset({"a": 1}, attrs={"foo": "a", "bar": "b"})
        ds2 = xr.Dataset({"a": 1}, attrs={"foo": "a", "baz": "c"})
        with xr.set_options(keep_attrs=keep_attrs):
            ds_result = ds1 + ds2

        assert ds_result.attrs == expected

    def test_full_like(self) -> None:
        # For more thorough tests, see test_variable.py
        # Note: testing data_vars with mismatched dtypes
        ds = Dataset(
            {
                "d1": DataArray([1, 2, 3], dims=["x"], coords={"x": [10, 20, 30]}),
                "d2": DataArray([1.1, 2.2, 3.3], dims=["y"]),
            },
            attrs={"foo": "bar"},
        )
        actual = full_like(ds, 2)

        expected = ds.copy(deep=True)
        # https://github.com/python/mypy/issues/3004
        expected["d1"].values = [2, 2, 2]  # type: ignore[assignment]
        expected["d2"].values = [2.0, 2.0, 2.0]  # type: ignore[assignment]
        assert expected["d1"].dtype == int
        assert expected["d2"].dtype == float
        assert_identical(expected, actual)

        # override dtype
        actual = full_like(ds, fill_value=True, dtype=bool)
        expected = ds.copy(deep=True)
        expected["d1"].values = [True, True, True]  # type: ignore[assignment]
        expected["d2"].values = [True, True, True]  # type: ignore[assignment]
        assert expected["d1"].dtype == bool
        assert expected["d2"].dtype == bool
        assert_identical(expected, actual)

        # with multiple fill values
        actual = full_like(ds, {"d1": 1, "d2": 2.3})
        expected = ds.assign(d1=("x", [1, 1, 1]), d2=("y", [2.3, 2.3, 2.3]))
        assert expected["d1"].dtype == int
        assert expected["d2"].dtype == float
        assert_identical(expected, actual)

        # override multiple dtypes
        actual = full_like(ds, fill_value={"d1": 1, "d2": 2.3}, dtype={"d1": bool})
        expected = ds.assign(d1=("x", [True, True, True]), d2=("y", [2.3, 2.3, 2.3]))
        assert expected["d1"].dtype == bool
        assert expected["d2"].dtype == float
        assert_identical(expected, actual)

    def test_combine_first(self) -> None:
        dsx0 = DataArray([0, 0], [("x", ["a", "b"])]).to_dataset(name="dsx0")
        dsx1 = DataArray([1, 1], [("x", ["b", "c"])]).to_dataset(name="dsx1")

        actual = dsx0.combine_first(dsx1)
        expected = Dataset(
            {"dsx0": ("x", [0, 0, np.nan]), "dsx1": ("x", [np.nan, 1, 1])},
            coords={"x": ["a", "b", "c"]},
        )
        assert_equal(actual, expected)
        assert_equal(actual, xr.merge([dsx0, dsx1]))

        # works just like xr.merge([self, other])
        dsy2 = DataArray([2, 2, 2], [("x", ["b", "c", "d"])]).to_dataset(name="dsy2")
        actual = dsx0.combine_first(dsy2)
        expected = xr.merge([dsy2, dsx0])
        assert_equal(actual, expected)

    def test_sortby(self) -> None:
        ds = Dataset(
            {
                "A": DataArray(
                    [[1, 2], [3, 4], [5, 6]], [("x", ["c", "b", "a"]), ("y", [1, 0])]
                ),
                "B": DataArray([[5, 6], [7, 8], [9, 10]], dims=["x", "y"]),
            }
        )

        sorted1d = Dataset(
            {
                "A": DataArray(
                    [[5, 6], [3, 4], [1, 2]], [("x", ["a", "b", "c"]), ("y", [1, 0])]
                ),
                "B": DataArray([[9, 10], [7, 8], [5, 6]], dims=["x", "y"]),
            }
        )

        sorted2d = Dataset(
            {
                "A": DataArray(
                    [[6, 5], [4, 3], [2, 1]], [("x", ["a", "b", "c"]), ("y", [0, 1])]
                ),
                "B": DataArray([[10, 9], [8, 7], [6, 5]], dims=["x", "y"]),
            }
        )

        expected = sorted1d
        dax = DataArray([100, 99, 98], [("x", ["c", "b", "a"])])
        actual = ds.sortby(dax)
        assert_equal(actual, expected)

        # test descending order sort
        actual = ds.sortby(dax, ascending=False)
        assert_equal(actual, ds)

        # test alignment (fills in nan for 'c')
        dax_short = DataArray([98, 97], [("x", ["b", "a"])])
        actual = ds.sortby(dax_short)
        assert_equal(actual, expected)

        # test 1-D lexsort
        # dax0 is sorted first to give indices of [1, 2, 0]
        # and then dax1 would be used to move index 2 ahead of 1
        dax0 = DataArray([100, 95, 95], [("x", ["c", "b", "a"])])
        dax1 = DataArray([0, 1, 0], [("x", ["c", "b", "a"])])
        actual = ds.sortby([dax0, dax1])  # lexsort underneath gives [2, 1, 0]
        assert_equal(actual, expected)

        expected = sorted2d
        # test multi-dim sort by 1D dataarray values
        day = DataArray([90, 80], [("y", [1, 0])])
        actual = ds.sortby([day, dax])
        assert_equal(actual, expected)

        # test exception-raising
        with pytest.raises(KeyError):
            actual = ds.sortby("z")

        with pytest.raises(ValueError) as excinfo:
            actual = ds.sortby(ds["A"])
        assert "DataArray is not 1-D" in str(excinfo.value)

        expected = sorted1d
        actual = ds.sortby("x")
        assert_equal(actual, expected)

        # test pandas.MultiIndex
        indices = (("b", 1), ("b", 0), ("a", 1), ("a", 0))
        midx = pd.MultiIndex.from_tuples(indices, names=["one", "two"])
        ds_midx = Dataset(
            {
                "A": DataArray(
                    [[1, 2], [3, 4], [5, 6], [7, 8]], [("x", midx), ("y", [1, 0])]
                ),
                "B": DataArray([[5, 6], [7, 8], [9, 10], [11, 12]], dims=["x", "y"]),
            }
        )
        actual = ds_midx.sortby("x")
        midx_reversed = pd.MultiIndex.from_tuples(
            tuple(reversed(indices)), names=["one", "two"]
        )
        expected = Dataset(
            {
                "A": DataArray(
                    [[7, 8], [5, 6], [3, 4], [1, 2]],
                    [("x", midx_reversed), ("y", [1, 0])],
                ),
                "B": DataArray([[11, 12], [9, 10], [7, 8], [5, 6]], dims=["x", "y"]),
            }
        )
        assert_equal(actual, expected)

        # multi-dim sort by coordinate objects
        expected = sorted2d
        actual = ds.sortby(["x", "y"])
        assert_equal(actual, expected)

        # test descending order sort
        actual = ds.sortby(["x", "y"], ascending=False)
        assert_equal(actual, ds)

    def test_attribute_access(self) -> None:
        ds = create_test_data(seed=1)
        for key in ["var1", "var2", "var3", "time", "dim1", "dim2", "dim3", "numbers"]:
            assert_equal(ds[key], getattr(ds, key))
            assert key in dir(ds)

        for key in ["dim3", "dim1", "numbers"]:
            assert_equal(ds["var3"][key], getattr(ds.var3, key))
            assert key in dir(ds["var3"])
        # attrs
        assert ds["var3"].attrs["foo"] == ds.var3.foo
        assert "foo" in dir(ds["var3"])

    def test_ipython_key_completion(self) -> None:
        ds = create_test_data(seed=1)
        actual = ds._ipython_key_completions_()
        expected = ["var1", "var2", "var3", "time", "dim1", "dim2", "dim3", "numbers"]
        for item in actual:
            ds[item]  # should not raise
        assert sorted(actual) == sorted(expected)

        # for dataarray
        actual = ds["var3"]._ipython_key_completions_()
        expected = ["dim3", "dim1", "numbers"]
        for item in actual:
            ds["var3"][item]  # should not raise
        assert sorted(actual) == sorted(expected)

        # MultiIndex
        ds_midx = ds.stack(dim12=["dim2", "dim3"])
        actual = ds_midx._ipython_key_completions_()
        expected = [
            "var1",
            "var2",
            "var3",
            "time",
            "dim1",
            "dim2",
            "dim3",
            "numbers",
            "dim12",
        ]
        for item in actual:
            ds_midx[item]  # should not raise
        assert sorted(actual) == sorted(expected)

        # coords
        actual = ds.coords._ipython_key_completions_()
        expected = ["time", "dim1", "dim2", "dim3", "numbers"]
        for item in actual:
            ds.coords[item]  # should not raise
        assert sorted(actual) == sorted(expected)

        actual = ds["var3"].coords._ipython_key_completions_()
        expected = ["dim1", "dim3", "numbers"]
        for item in actual:
            ds["var3"].coords[item]  # should not raise
        assert sorted(actual) == sorted(expected)

        coords = Coordinates(ds.coords)
        actual = coords._ipython_key_completions_()
        expected = ["time", "dim2", "dim3", "numbers"]
        for item in actual:
            coords[item]  # should not raise
        assert sorted(actual) == sorted(expected)

        # data_vars
        actual = ds.data_vars._ipython_key_completions_()
        expected = ["var1", "var2", "var3", "dim1"]
        for item in actual:
            ds.data_vars[item]  # should not raise
        assert sorted(actual) == sorted(expected)

    def test_polyfit_output(self) -> None:
        ds = create_test_data(seed=1)

        out = ds.polyfit("dim2", 2, full=False)
        assert "var1_polyfit_coefficients" in out

        out = ds.polyfit("dim1", 2, full=True)
        assert "var1_polyfit_coefficients" in out
        assert "dim1_matrix_rank" in out

        out = ds.polyfit("time", 2)
        assert len(out.data_vars) == 0

    def test_polyfit_weighted(self) -> None:
        # Make sure weighted polyfit does not change the original object (issue #5644)
        ds = create_test_data(seed=1)
        ds_copy = ds.copy(deep=True)

        ds.polyfit("dim2", 2, w=np.arange(ds.sizes["dim2"]))
        xr.testing.assert_identical(ds, ds_copy)

    def test_polyfit_coord(self) -> None:
        # Make sure polyfit works when given a non-dimension coordinate.
        ds = create_test_data(seed=1)

        out = ds.polyfit("numbers", 2, full=False)
        assert "var3_polyfit_coefficients" in out
        assert "dim1" in out.dims
        assert "dim2" not in out
        assert "dim3" not in out

    def test_polyfit_coord_output(self) -> None:
        da = xr.DataArray(
            [1, 3, 2], dims=["x"], coords=dict(x=["a", "b", "c"], y=("x", [0, 1, 2]))
        )
        out = da.polyfit("y", deg=1)["polyfit_coefficients"]
        assert out.sel(degree=0).item() == pytest.approx(1.5)
        assert out.sel(degree=1).item() == pytest.approx(0.5)

    def test_polyfit_warnings(self) -> None:
        ds = create_test_data(seed=1)

        with warnings.catch_warnings(record=True) as ws:
            ds.var1.polyfit("dim2", 10, full=False)
            assert len(ws) == 1
            assert ws[0].category == RankWarning
            ds.var1.polyfit("dim2", 10, full=True)
            assert len(ws) == 1

    def test_polyfit_polyval(self) -> None:
        da = xr.DataArray(
            np.arange(1, 10).astype(np.float64), dims=["x"], coords=dict(x=np.arange(9))
        )

        out = da.polyfit("x", 3, full=False)
        da_fitval = xr.polyval(da.x, out.polyfit_coefficients)
        # polyval introduces very small errors (1e-16 here)
        xr.testing.assert_allclose(da_fitval, da)

        da = da.assign_coords(x=xr.date_range("2001-01-01", periods=9, freq="YS"))
        out = da.polyfit("x", 3, full=False)
        da_fitval = xr.polyval(da.x, out.polyfit_coefficients)
        xr.testing.assert_allclose(da_fitval, da, rtol=1e-3)

    @requires_cftime
    def test_polyfit_polyval_cftime(self) -> None:
        da = xr.DataArray(
            np.arange(1, 10).astype(np.float64),
            dims=["x"],
            coords=dict(
                x=xr.date_range("2001-01-01", periods=9, freq="YS", calendar="noleap")
            ),
        )
        out = da.polyfit("x", 3, full=False)
        da_fitval = xr.polyval(da.x, out.polyfit_coefficients)
        np.testing.assert_allclose(da_fitval, da)

    @staticmethod
    def _test_data_var_interior(
        original_data_var, padded_data_var, padded_dim_name, expected_pad_values
    ):
        np.testing.assert_equal(
            np.unique(padded_data_var.isel({padded_dim_name: [0, -1]})),
            expected_pad_values,
        )
        np.testing.assert_array_equal(
            padded_data_var.isel({padded_dim_name: slice(1, -1)}), original_data_var
        )

    @pytest.mark.parametrize("padded_dim_name", ["dim1", "dim2", "dim3", "time"])
    @pytest.mark.parametrize(
        ["constant_values"],
        [
            pytest.param(None, id="default"),
            pytest.param(42, id="scalar"),
            pytest.param((42, 43), id="tuple"),
            pytest.param({"dim1": 42, "dim2": 43}, id="per dim scalar"),
            pytest.param({"dim1": (42, 43), "dim2": (43, 44)}, id="per dim tuple"),
            pytest.param({"var1": 42, "var2": (42, 43)}, id="per var"),
            pytest.param({"var1": 42, "dim1": (42, 43)}, id="mixed"),
        ],
    )
    def test_pad(self, padded_dim_name, constant_values) -> None:
        ds = create_test_data(seed=1)
        padded = ds.pad({padded_dim_name: (1, 1)}, constant_values=constant_values)

        # test padded dim values and size
        for ds_dim_name, ds_dim in ds.sizes.items():
            if ds_dim_name == padded_dim_name:
                np.testing.assert_equal(padded.sizes[ds_dim_name], ds_dim + 2)
                if ds_dim_name in padded.coords:
                    assert padded[ds_dim_name][[0, -1]].isnull().all()
            else:
                np.testing.assert_equal(padded.sizes[ds_dim_name], ds_dim)

        # check if coord "numbers" with dimension dim3 is padded correctly
        if padded_dim_name == "dim3":
            assert padded["numbers"][[0, -1]].isnull().all()
            # twarning: passes but dtype changes from int to float
            np.testing.assert_array_equal(padded["numbers"][1:-1], ds["numbers"])

        # test if data_vars are paded with correct values
        for data_var_name, data_var in padded.data_vars.items():
            if padded_dim_name in data_var.dims:
                if utils.is_dict_like(constant_values):
                    if (
                        expected := constant_values.get(data_var_name, None)
                    ) is not None:
                        self._test_data_var_interior(
                            ds[data_var_name], data_var, padded_dim_name, expected
                        )
                    elif (
                        expected := constant_values.get(padded_dim_name, None)
                    ) is not None:
                        self._test_data_var_interior(
                            ds[data_var_name], data_var, padded_dim_name, expected
                        )
                    else:
                        self._test_data_var_interior(
                            ds[data_var_name], data_var, padded_dim_name, 0
                        )
                elif constant_values:
                    self._test_data_var_interior(
                        ds[data_var_name], data_var, padded_dim_name, constant_values
                    )
                else:
                    self._test_data_var_interior(
                        ds[data_var_name], data_var, padded_dim_name, np.nan
                    )
            else:
                assert_array_equal(data_var, ds[data_var_name])

    @pytest.mark.parametrize(
        ["keep_attrs", "attrs", "expected"],
        [
            pytest.param(None, {"a": 1, "b": 2}, {"a": 1, "b": 2}, id="default"),
            pytest.param(False, {"a": 1, "b": 2}, {}, id="False"),
            pytest.param(True, {"a": 1, "b": 2}, {"a": 1, "b": 2}, id="True"),
        ],
    )
    def test_pad_keep_attrs(self, keep_attrs, attrs, expected) -> None:
        ds = xr.Dataset(
            {"a": ("x", [1, 2], attrs), "b": ("y", [1, 2], attrs)},
            coords={"c": ("x", [-1, 1], attrs), "d": ("y", [-1, 1], attrs)},
            attrs=attrs,
        )
        expected = xr.Dataset(
            {"a": ("x", [0, 1, 2, 0], expected), "b": ("y", [1, 2], attrs)},
            coords={
                "c": ("x", [np.nan, -1, 1, np.nan], expected),
                "d": ("y", [-1, 1], attrs),
            },
            attrs=expected,
        )

        keep_attrs_ = "default" if keep_attrs is None else keep_attrs

        with set_options(keep_attrs=keep_attrs_):
            actual = ds.pad({"x": (1, 1)}, mode="constant", constant_values=0)
            xr.testing.assert_identical(actual, expected)

        actual = ds.pad(
            {"x": (1, 1)}, mode="constant", constant_values=0, keep_attrs=keep_attrs
        )
        xr.testing.assert_identical(actual, expected)

    def test_astype_attrs(self) -> None:
        data = create_test_data(seed=123)
        data.attrs["foo"] = "bar"

        assert data.attrs == data.astype(float).attrs
        assert data.var1.attrs == data.astype(float).var1.attrs
        assert not data.astype(float, keep_attrs=False).attrs
        assert not data.astype(float, keep_attrs=False).var1.attrs

    @pytest.mark.parametrize("parser", ["pandas", "python"])
    @pytest.mark.parametrize(
        "engine", ["python", None, pytest.param("numexpr", marks=[requires_numexpr])]
    )
    @pytest.mark.parametrize(
        "backend", ["numpy", pytest.param("dask", marks=[requires_dask])]
    )
    def test_query(self, backend, engine, parser) -> None:
        """Test querying a dataset."""

        # setup test data
        np.random.seed(42)
        a = np.arange(0, 10, 1)
        b = np.random.randint(0, 100, size=10)
        c = np.linspace(0, 1, 20)
        d = np.random.choice(["foo", "bar", "baz"], size=30, replace=True).astype(
            object
        )
        e = np.arange(0, 10 * 20).reshape(10, 20)
        f = np.random.normal(0, 1, size=(10, 20, 30))
        if backend == "numpy":
            ds = Dataset(
                {
                    "a": ("x", a),
                    "b": ("x", b),
                    "c": ("y", c),
                    "d": ("z", d),
                    "e": (("x", "y"), e),
                    "f": (("x", "y", "z"), f),
                },
                coords={
                    "a2": ("x", a),
                    "b2": ("x", b),
                    "c2": ("y", c),
                    "d2": ("z", d),
                    "e2": (("x", "y"), e),
                    "f2": (("x", "y", "z"), f),
                },
            )
        elif backend == "dask":
            ds = Dataset(
                {
                    "a": ("x", da.from_array(a, chunks=3)),
                    "b": ("x", da.from_array(b, chunks=3)),
                    "c": ("y", da.from_array(c, chunks=7)),
                    "d": ("z", da.from_array(d, chunks=12)),
                    "e": (("x", "y"), da.from_array(e, chunks=(3, 7))),
                    "f": (("x", "y", "z"), da.from_array(f, chunks=(3, 7, 12))),
                },
                coords={
                    "a2": ("x", a),
                    "b2": ("x", b),
                    "c2": ("y", c),
                    "d2": ("z", d),
                    "e2": (("x", "y"), e),
                    "f2": (("x", "y", "z"), f),
                },
            )

        # query single dim, single variable
        with raise_if_dask_computes():
            actual = ds.query(x="a2 > 5", engine=engine, parser=parser)
        expect = ds.isel(x=(a > 5))
        assert_identical(expect, actual)

        # query single dim, single variable, via dict
        with raise_if_dask_computes():
            actual = ds.query(dict(x="a2 > 5"), engine=engine, parser=parser)
        expect = ds.isel(dict(x=(a > 5)))
        assert_identical(expect, actual)

        # query single dim, single variable
        with raise_if_dask_computes():
            actual = ds.query(x="b2 > 50", engine=engine, parser=parser)
        expect = ds.isel(x=(b > 50))
        assert_identical(expect, actual)

        # query single dim, single variable
        with raise_if_dask_computes():
            actual = ds.query(y="c2 < .5", engine=engine, parser=parser)
        expect = ds.isel(y=(c < 0.5))
        assert_identical(expect, actual)

        # query single dim, single string variable
        if parser == "pandas":
            # N.B., this query currently only works with the pandas parser
            # xref https://github.com/pandas-dev/pandas/issues/40436
            with raise_if_dask_computes():
                actual = ds.query(z='d2 == "bar"', engine=engine, parser=parser)
            expect = ds.isel(z=(d == "bar"))
            assert_identical(expect, actual)

        # query single dim, multiple variables
        with raise_if_dask_computes():
            actual = ds.query(x="(a2 > 5) & (b2 > 50)", engine=engine, parser=parser)
        expect = ds.isel(x=((a > 5) & (b > 50)))
        assert_identical(expect, actual)

        # query single dim, multiple variables with computation
        with raise_if_dask_computes():
            actual = ds.query(x="(a2 * b2) > 250", engine=engine, parser=parser)
        expect = ds.isel(x=(a * b) > 250)
        assert_identical(expect, actual)

        # check pandas query syntax is supported
        if parser == "pandas":
            with raise_if_dask_computes():
                actual = ds.query(
                    x="(a2 > 5) and (b2 > 50)", engine=engine, parser=parser
                )
            expect = ds.isel(x=((a > 5) & (b > 50)))
            assert_identical(expect, actual)

        # query multiple dims via kwargs
        with raise_if_dask_computes():
            actual = ds.query(x="a2 > 5", y="c2 < .5", engine=engine, parser=parser)
        expect = ds.isel(x=(a > 5), y=(c < 0.5))
        assert_identical(expect, actual)

        # query multiple dims via kwargs
        if parser == "pandas":
            with raise_if_dask_computes():
                actual = ds.query(
                    x="a2 > 5",
                    y="c2 < .5",
                    z="d2 == 'bar'",
                    engine=engine,
                    parser=parser,
                )
            expect = ds.isel(x=(a > 5), y=(c < 0.5), z=(d == "bar"))
            assert_identical(expect, actual)

        # query multiple dims via dict
        with raise_if_dask_computes():
            actual = ds.query(
                dict(x="a2 > 5", y="c2 < .5"), engine=engine, parser=parser
            )
        expect = ds.isel(dict(x=(a > 5), y=(c < 0.5)))
        assert_identical(expect, actual)

        # query multiple dims via dict
        if parser == "pandas":
            with raise_if_dask_computes():
                actual = ds.query(
                    dict(x="a2 > 5", y="c2 < .5", z="d2 == 'bar'"),
                    engine=engine,
                    parser=parser,
                )
            expect = ds.isel(dict(x=(a > 5), y=(c < 0.5), z=(d == "bar")))
            assert_identical(expect, actual)

        # test error handling
        with pytest.raises(ValueError):
            ds.query("a > 5")  # type: ignore[arg-type] # must be dict or kwargs
        with pytest.raises(ValueError):
            ds.query(x=(a > 5))
        with pytest.raises(IndexError):
            ds.query(y="a > 5")  # wrong length dimension
        with pytest.raises(IndexError):
            ds.query(x="c < .5")  # wrong length dimension
        with pytest.raises(IndexError):
            ds.query(x="e > 100")  # wrong number of dimensions
        with pytest.raises(UndefinedVariableError):
            ds.query(x="spam > 50")  # name not present


# pytest tests — new tests should go here, rather than in the class.


@pytest.mark.parametrize("parser", ["pandas", "python"])
def test_eval(ds, parser) -> None:
    """Currently much more minimal testing that `query` above, and much of the setup
    isn't used. But the risks are fairly low — `query` shares much of the code, and
    the method is currently experimental."""

    actual = ds.eval("z1 + 5", parser=parser)
    expect = ds["z1"] + 5
    assert_identical(expect, actual)

    # check pandas query syntax is supported
    if parser == "pandas":
        actual = ds.eval("(z1 > 5) and (z2 > 0)", parser=parser)
        expect = (ds["z1"] > 5) & (ds["z2"] > 0)
        assert_identical(expect, actual)


@pytest.mark.parametrize("test_elements", ([1, 2], np.array([1, 2]), DataArray([1, 2])))
def test_isin(test_elements, backend) -> None:
    expected = Dataset(
        data_vars={
            "var1": (("dim1",), [0, 1]),
            "var2": (("dim1",), [1, 1]),
            "var3": (("dim1",), [0, 1]),
        }
    ).astype("bool")

    if backend == "dask":
        expected = expected.chunk()

    result = Dataset(
        data_vars={
            "var1": (("dim1",), [0, 1]),
            "var2": (("dim1",), [1, 2]),
            "var3": (("dim1",), [0, 1]),
        }
    ).isin(test_elements)

    assert_equal(result, expected)


def test_isin_dataset() -> None:
    ds = Dataset({"x": [1, 2]})
    with pytest.raises(TypeError):
        ds.isin(ds)


@pytest.mark.parametrize(
    "unaligned_coords",
    (
        {"x": [2, 1, 0]},
        {"x": (["x"], np.asarray([2, 1, 0]))},
        {"x": (["x"], np.asarray([1, 2, 0]))},
        {"x": pd.Index([2, 1, 0])},
        {"x": Variable(dims="x", data=[0, 2, 1])},
        {"x": IndexVariable(dims="x", data=[0, 1, 2])},
        {"y": 42},
        {"y": ("x", [2, 1, 0])},
        {"y": ("x", np.asarray([2, 1, 0]))},
        {"y": (["x"], np.asarray([2, 1, 0]))},
    ),
)
@pytest.mark.parametrize("coords", ({"x": ("x", [0, 1, 2])}, {"x": [0, 1, 2]}))
def test_dataset_constructor_aligns_to_explicit_coords(
    unaligned_coords, coords
) -> None:
    a = xr.DataArray([1, 2, 3], dims=["x"], coords=unaligned_coords)

    expected = xr.Dataset(coords=coords)
    expected["a"] = a

    result = xr.Dataset({"a": a}, coords=coords)

    assert_equal(expected, result)


def test_error_message_on_set_supplied() -> None:
    with pytest.raises(TypeError, match="has invalid type <class 'set'>"):
        xr.Dataset(dict(date=[1, 2, 3], sec={4}))


@pytest.mark.parametrize("unaligned_coords", ({"y": ("b", np.asarray([2, 1, 0]))},))
def test_constructor_raises_with_invalid_coords(unaligned_coords) -> None:
    with pytest.raises(ValueError, match="not a subset of the DataArray dimensions"):
        xr.DataArray([1, 2, 3], dims=["x"], coords=unaligned_coords)


@pytest.mark.parametrize("ds", [3], indirect=True)
def test_dir_expected_attrs(ds) -> None:
    some_expected_attrs = {"pipe", "mean", "isnull", "var1", "dim2", "numbers"}
    result = dir(ds)
    assert set(result) >= some_expected_attrs


def test_dir_non_string(ds) -> None:
    # add a numbered key to ensure this doesn't break dir
    ds[5] = "foo"
    result = dir(ds)
    assert 5 not in result

    # GH2172
    sample_data = np.random.uniform(size=[2, 2000, 10000])
    x = xr.Dataset({"sample_data": (sample_data.shape, sample_data)})
    x2 = x["sample_data"]
    dir(x2)


def test_dir_unicode(ds) -> None:
    ds["unicode"] = "uni"
    result = dir(ds)
    assert "unicode" in result


def test_raise_no_warning_for_nan_in_binary_ops() -> None:
    with assert_no_warnings():
        _ = Dataset(data_vars={"x": ("y", [1, 2, np.nan])}) > 0


@pytest.mark.filterwarnings("error")
@pytest.mark.parametrize("ds", (2,), indirect=True)
def test_raise_no_warning_assert_close(ds) -> None:
    assert_allclose(ds, ds)


@pytest.mark.parametrize("dask", [True, False])
@pytest.mark.parametrize("edge_order", [1, 2])
def test_differentiate(dask, edge_order) -> None:
    rs = np.random.RandomState(42)
    coord = [0.2, 0.35, 0.4, 0.6, 0.7, 0.75, 0.76, 0.8]

    da = xr.DataArray(
        rs.randn(8, 6),
        dims=["x", "y"],
        coords={"x": coord, "z": 3, "x2d": (("x", "y"), rs.randn(8, 6))},
    )
    if dask and has_dask:
        da = da.chunk({"x": 4})

    ds = xr.Dataset({"var": da})

    # along x
    actual = da.differentiate("x", edge_order)
    expected_x = xr.DataArray(
        np.gradient(da, da["x"], axis=0, edge_order=edge_order),
        dims=da.dims,
        coords=da.coords,
    )
    assert_equal(expected_x, actual)
    assert_equal(
        ds["var"].differentiate("x", edge_order=edge_order),
        ds.differentiate("x", edge_order=edge_order)["var"],
    )
    # coordinate should not change
    assert_equal(da["x"], actual["x"])

    # along y
    actual = da.differentiate("y", edge_order)
    expected_y = xr.DataArray(
        np.gradient(da, da["y"], axis=1, edge_order=edge_order),
        dims=da.dims,
        coords=da.coords,
    )
    assert_equal(expected_y, actual)
    assert_equal(actual, ds.differentiate("y", edge_order=edge_order)["var"])
    assert_equal(
        ds["var"].differentiate("y", edge_order=edge_order),
        ds.differentiate("y", edge_order=edge_order)["var"],
    )

    with pytest.raises(ValueError):
        da.differentiate("x2d")


@pytest.mark.filterwarnings("ignore:Converting non-default")
@pytest.mark.parametrize("dask", [True, False])
def test_differentiate_datetime(dask) -> None:
    rs = np.random.RandomState(42)
    coord = np.array(
        [
            "2004-07-13",
            "2006-01-13",
            "2010-08-13",
            "2010-09-13",
            "2010-10-11",
            "2010-12-13",
            "2011-02-13",
            "2012-08-13",
        ],
        dtype="datetime64",
    )

    da = xr.DataArray(
        rs.randn(8, 6),
        dims=["x", "y"],
        coords={"x": coord, "z": 3, "x2d": (("x", "y"), rs.randn(8, 6))},
    )
    if dask and has_dask:
        da = da.chunk({"x": 4})

    # along x
    actual = da.differentiate("x", edge_order=1, datetime_unit="D")
    expected_x = xr.DataArray(
        np.gradient(
            da, da["x"].variable._to_numeric(datetime_unit="D"), axis=0, edge_order=1
        ),
        dims=da.dims,
        coords=da.coords,
    )
    assert_equal(expected_x, actual)

    actual2 = da.differentiate("x", edge_order=1, datetime_unit="h")
    assert np.allclose(actual, actual2 * 24)

    # for datetime variable
    actual = da["x"].differentiate("x", edge_order=1, datetime_unit="D")
    assert np.allclose(actual, 1.0)

    # with different date unit
    da = xr.DataArray(coord.astype("datetime64[ms]"), dims=["x"], coords={"x": coord})
    actual = da.differentiate("x", edge_order=1)
    assert np.allclose(actual, 1.0)


@requires_cftime
@pytest.mark.parametrize("dask", [True, False])
def test_differentiate_cftime(dask) -> None:
    rs = np.random.RandomState(42)
    coord = xr.cftime_range("2000", periods=8, freq="2ME")

    da = xr.DataArray(
        rs.randn(8, 6),
        coords={"time": coord, "z": 3, "t2d": (("time", "y"), rs.randn(8, 6))},
        dims=["time", "y"],
    )

    if dask and has_dask:
        da = da.chunk({"time": 4})

    actual = da.differentiate("time", edge_order=1, datetime_unit="D")
    expected_data = np.gradient(
        da, da["time"].variable._to_numeric(datetime_unit="D"), axis=0, edge_order=1
    )
    expected = xr.DataArray(expected_data, coords=da.coords, dims=da.dims)
    assert_equal(expected, actual)

    actual2 = da.differentiate("time", edge_order=1, datetime_unit="h")
    assert_allclose(actual, actual2 * 24)

    # Test the differentiation of datetimes themselves
    actual = da["time"].differentiate("time", edge_order=1, datetime_unit="D")
    assert_allclose(actual, xr.ones_like(da["time"]).astype(float))


@pytest.mark.parametrize("dask", [True, False])
def test_integrate(dask) -> None:
    rs = np.random.RandomState(42)
    coord = [0.2, 0.35, 0.4, 0.6, 0.7, 0.75, 0.76, 0.8]

    da = xr.DataArray(
        rs.randn(8, 6),
        dims=["x", "y"],
        coords={
            "x": coord,
            "x2": (("x",), rs.randn(8)),
            "z": 3,
            "x2d": (("x", "y"), rs.randn(8, 6)),
        },
    )
    if dask and has_dask:
        da = da.chunk({"x": 4})

    ds = xr.Dataset({"var": da})

    # along x
    actual = da.integrate("x")
    # coordinate that contains x should be dropped.
    expected_x = xr.DataArray(
        trapezoid(da.compute(), da["x"], axis=0),
        dims=["y"],
        coords={k: v for k, v in da.coords.items() if "x" not in v.dims},
    )
    assert_allclose(expected_x, actual.compute())
    assert_equal(ds["var"].integrate("x"), ds.integrate("x")["var"])

    # make sure result is also a dask array (if the source is dask array)
    assert isinstance(actual.data, type(da.data))

    # along y
    actual = da.integrate("y")
    expected_y = xr.DataArray(
        trapezoid(da, da["y"], axis=1),
        dims=["x"],
        coords={k: v for k, v in da.coords.items() if "y" not in v.dims},
    )
    assert_allclose(expected_y, actual.compute())
    assert_equal(actual, ds.integrate("y")["var"])
    assert_equal(ds["var"].integrate("y"), ds.integrate("y")["var"])

    # along x and y
    actual = da.integrate(("y", "x"))
    assert actual.ndim == 0

    with pytest.raises(ValueError):
        da.integrate("x2d")


@requires_scipy
@pytest.mark.parametrize("dask", [True, False])
def test_cumulative_integrate(dask) -> None:
    rs = np.random.RandomState(43)
    coord = [0.2, 0.35, 0.4, 0.6, 0.7, 0.75, 0.76, 0.8]

    da = xr.DataArray(
        rs.randn(8, 6),
        dims=["x", "y"],
        coords={
            "x": coord,
            "x2": (("x",), rs.randn(8)),
            "z": 3,
            "x2d": (("x", "y"), rs.randn(8, 6)),
        },
    )
    if dask and has_dask:
        da = da.chunk({"x": 4})

    ds = xr.Dataset({"var": da})

    # along x
    actual = da.cumulative_integrate("x")

    from scipy.integrate import cumulative_trapezoid

    expected_x = xr.DataArray(
        cumulative_trapezoid(da.compute(), da["x"], axis=0, initial=0.0),
        dims=["x", "y"],
        coords=da.coords,
    )
    assert_allclose(expected_x, actual.compute())
    assert_equal(
        ds["var"].cumulative_integrate("x"),
        ds.cumulative_integrate("x")["var"],
    )

    # make sure result is also a dask array (if the source is dask array)
    assert isinstance(actual.data, type(da.data))

    # along y
    actual = da.cumulative_integrate("y")
    expected_y = xr.DataArray(
        cumulative_trapezoid(da, da["y"], axis=1, initial=0.0),
        dims=["x", "y"],
        coords=da.coords,
    )
    assert_allclose(expected_y, actual.compute())
    assert_equal(actual, ds.cumulative_integrate("y")["var"])
    assert_equal(
        ds["var"].cumulative_integrate("y"),
        ds.cumulative_integrate("y")["var"],
    )

    # along x and y
    actual = da.cumulative_integrate(("y", "x"))
    assert actual.ndim == 2

    with pytest.raises(ValueError):
        da.cumulative_integrate("x2d")


@pytest.mark.filterwarnings("ignore:Converting non-default")
@pytest.mark.parametrize("dask", [True, False])
@pytest.mark.parametrize("which_datetime", ["np", "cftime"])
def test_trapezoid_datetime(dask, which_datetime) -> None:
    rs = np.random.RandomState(42)
    coord: ArrayLike
    if which_datetime == "np":
        coord = np.array(
            [
                "2004-07-13",
                "2006-01-13",
                "2010-08-13",
                "2010-09-13",
                "2010-10-11",
                "2010-12-13",
                "2011-02-13",
                "2012-08-13",
            ],
            dtype="datetime64",
        )
    else:
        if not has_cftime:
            pytest.skip("Test requires cftime.")
        coord = xr.cftime_range("2000", periods=8, freq="2D")

    da = xr.DataArray(
        rs.randn(8, 6),
        coords={"time": coord, "z": 3, "t2d": (("time", "y"), rs.randn(8, 6))},
        dims=["time", "y"],
    )

    if dask and has_dask:
        da = da.chunk({"time": 4})

    actual = da.integrate("time", datetime_unit="D")
    expected_data = trapezoid(
        da.compute().data,
        duck_array_ops.datetime_to_numeric(da["time"].data, datetime_unit="D"),
        axis=0,
    )
    expected = xr.DataArray(
        expected_data,
        dims=["y"],
        coords={k: v for k, v in da.coords.items() if "time" not in v.dims},
    )
    assert_allclose(expected, actual.compute())

    # make sure result is also a dask array (if the source is dask array)
    assert isinstance(actual.data, type(da.data))

    actual2 = da.integrate("time", datetime_unit="h")
    assert_allclose(actual, actual2 / 24.0)


def test_no_dict() -> None:
    d = Dataset()
    with pytest.raises(AttributeError):
        _ = d.__dict__


def test_subclass_slots() -> None:
    """Test that Dataset subclasses must explicitly define ``__slots__``.

    .. note::
       As of 0.13.0, this is actually mitigated into a FutureWarning for any class
       defined outside of the xarray package.
    """
    with pytest.raises(AttributeError) as e:

        class MyDS(Dataset):
            pass

    assert str(e.value) == "MyDS must explicitly define __slots__"


def test_weakref() -> None:
    """Classes with __slots__ are incompatible with the weakref module unless they
    explicitly state __weakref__ among their slots
    """
    from weakref import ref

    ds = Dataset()
    r = ref(ds)
    assert r() is ds


def test_deepcopy_obj_array() -> None:
    x0 = Dataset(dict(foo=DataArray(np.array([object()]))))
    x1 = deepcopy(x0)
    assert x0["foo"].values[0] is not x1["foo"].values[0]


def test_deepcopy_recursive() -> None:
    # GH:issue:7111

    # direct recursion
    ds = xr.Dataset({"a": (["x"], [1, 2])})
    ds.attrs["other"] = ds

    # TODO: cannot use assert_identical on recursive Vars yet...
    # lets just ensure that deep copy works without RecursionError
    ds.copy(deep=True)

    # indirect recursion
    ds2 = xr.Dataset({"b": (["y"], [3, 4])})
    ds.attrs["other"] = ds2
    ds2.attrs["other"] = ds

    # TODO: cannot use assert_identical on recursive Vars yet...
    # lets just ensure that deep copy works without RecursionError
    ds.copy(deep=True)
    ds2.copy(deep=True)


def test_clip(ds) -> None:
    result = ds.clip(min=0.5)
    assert all((result.min(...) >= 0.5).values())

    result = ds.clip(max=0.5)
    assert all((result.max(...) <= 0.5).values())

    result = ds.clip(min=0.25, max=0.75)
    assert all((result.min(...) >= 0.25).values())
    assert all((result.max(...) <= 0.75).values())

    result = ds.clip(min=ds.mean("y"), max=ds.mean("y"))
    assert result.sizes == ds.sizes


class TestDropDuplicates:
    @pytest.mark.parametrize("keep", ["first", "last", False])
    def test_drop_duplicates_1d(self, keep) -> None:
        ds = xr.Dataset(
            {"a": ("time", [0, 5, 6, 7]), "b": ("time", [9, 3, 8, 2])},
            coords={"time": [0, 0, 1, 2]},
        )

        if keep == "first":
            a = [0, 6, 7]
            b = [9, 8, 2]
            time = [0, 1, 2]
        elif keep == "last":
            a = [5, 6, 7]
            b = [3, 8, 2]
            time = [0, 1, 2]
        else:
            a = [6, 7]
            b = [8, 2]
            time = [1, 2]

        expected = xr.Dataset(
            {"a": ("time", a), "b": ("time", b)}, coords={"time": time}
        )
        result = ds.drop_duplicates("time", keep=keep)
        assert_equal(expected, result)

        with pytest.raises(
            ValueError,
            match=re.escape(
                "Dimensions ('space',) not found in data dimensions ('time',)"
            ),
        ):
            ds.drop_duplicates("space", keep=keep)


class TestNumpyCoercion:
    def test_from_numpy(self) -> None:
        ds = xr.Dataset({"a": ("x", [1, 2, 3])}, coords={"lat": ("x", [4, 5, 6])})

        assert_identical(ds.as_numpy(), ds)

    @requires_dask
    def test_from_dask(self) -> None:
        ds = xr.Dataset({"a": ("x", [1, 2, 3])}, coords={"lat": ("x", [4, 5, 6])})
        ds_chunked = ds.chunk(1)

        assert_identical(ds_chunked.as_numpy(), ds.compute())

    @requires_pint
    def test_from_pint(self) -> None:
        from pint import Quantity

        arr = np.array([1, 2, 3])
        ds = xr.Dataset(
            {"a": ("x", Quantity(arr, units="Pa"))},
            coords={"lat": ("x", Quantity(arr + 3, units="m"))},
        )

        expected = xr.Dataset({"a": ("x", [1, 2, 3])}, coords={"lat": ("x", arr + 3)})
        assert_identical(ds.as_numpy(), expected)

    @requires_sparse
    def test_from_sparse(self) -> None:
        import sparse

        arr = np.diagflat([1, 2, 3])
        sparr = sparse.COO.from_numpy(arr)
        ds = xr.Dataset(
            {"a": (["x", "y"], sparr)}, coords={"elev": (("x", "y"), sparr + 3)}
        )

        expected = xr.Dataset(
            {"a": (["x", "y"], arr)}, coords={"elev": (("x", "y"), arr + 3)}
        )
        assert_identical(ds.as_numpy(), expected)

    @requires_cupy
    def test_from_cupy(self) -> None:
        import cupy as cp

        arr = np.array([1, 2, 3])
        ds = xr.Dataset(
            {"a": ("x", cp.array(arr))}, coords={"lat": ("x", cp.array(arr + 3))}
        )

        expected = xr.Dataset({"a": ("x", [1, 2, 3])}, coords={"lat": ("x", arr + 3)})
        assert_identical(ds.as_numpy(), expected)

    @requires_dask
    @requires_pint
    def test_from_pint_wrapping_dask(self) -> None:
        import dask
        from pint import Quantity

        arr = np.array([1, 2, 3])
        d = dask.array.from_array(arr)
        ds = xr.Dataset(
            {"a": ("x", Quantity(d, units="Pa"))},
            coords={"lat": ("x", Quantity(d, units="m") * 2)},
        )

        result = ds.as_numpy()
        expected = xr.Dataset({"a": ("x", arr)}, coords={"lat": ("x", arr * 2)})
        assert_identical(result, expected)


def test_string_keys_typing() -> None:
    """Tests that string keys to `variables` are permitted by mypy"""

    da = xr.DataArray(np.arange(10), dims=["x"])
    ds = xr.Dataset(dict(x=da))
    mapping = {"y": da}
    ds.assign(variables=mapping)


def test_transpose_error() -> None:
    # Transpose dataset with list as argument
    # Should raise error
    ds = xr.Dataset({"foo": (("x", "y"), [[21]]), "bar": (("x", "y"), [[12]])})

    with pytest.raises(
        TypeError,
        match=re.escape(
            "transpose requires dim to be passed as multiple arguments. Expected `'y', 'x'`. Received `['y', 'x']` instead"
        ),
    ):
        ds.transpose(["y", "x"])  # type: ignore[arg-type]<|MERGE_RESOLUTION|>--- conflicted
+++ resolved
@@ -39,7 +39,6 @@
 from xarray.core.common import duck_array_ops, full_like
 from xarray.core.coordinates import Coordinates, DatasetCoordinates
 from xarray.core.indexes import Index, PandasIndex
-from xarray.core.options import _get_datetime_resolution
 from xarray.core.types import ArrayLike
 from xarray.core.utils import is_scalar
 from xarray.groupers import TimeResampler
@@ -301,11 +300,7 @@
             Attributes:
                 foo:      bar""".format(
                 data["dim3"].dtype,
-<<<<<<< HEAD
-                _get_datetime_resolution(),
-=======
                 "ns",
->>>>>>> f3f62e54
             )
         )
         actual = "\n".join(x.rstrip() for x in repr(data).split("\n"))
@@ -447,8 +442,8 @@
         ds.info(buf=buf)
 
         expected = dedent(
-            f"""\
-        xarray.Dataset {{
+            """\
+        xarray.Dataset {
         dimensions:
         \tdim2 = 9 ;
         \ttime = 20 ;
@@ -457,7 +452,7 @@
 
         variables:
         \tfloat64 dim2(dim2) ;
-        \tdatetime64[{_get_datetime_resolution()}] time(time) ;
+        \tdatetime64[ns] time(time) ;
         \tfloat64 var1(dim1, dim2) ;
         \t\tvar1:foo = variable ;
         \tfloat64 var2(dim1, dim2) ;
@@ -469,7 +464,7 @@
         // global attributes:
         \t:unicode_attr = ba® ;
         \t:string_attr = bar ;
-        }}"""
+        }"""
         )
         actual = buf.getvalue()
         assert expected == actual
